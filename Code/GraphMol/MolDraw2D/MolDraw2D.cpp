//
//  Copyright (C) 2014-2020 David Cosgrove and Greg Landrum
//
//   @@ All Rights Reserved @@
//  This file is part of the RDKit.
//  The contents are covered by the terms of the BSD license
//  which is included in the file license.txt, found at the root
//  of the RDKit source tree.
//
// Original author: David Cosgrove (AstraZeneca)
// 27th May 2014
//
// Extensively modified by Greg Landrum
//

#include <GraphMol/QueryOps.h>
#include <GraphMol/MolDraw2D/DrawText.h>
#include <GraphMol/MolDraw2D/MolDraw2D.h>
#include <GraphMol/MolDraw2D/MolDraw2DDetails.h>
#include <GraphMol/MolDraw2D/MolDraw2DUtils.h>
#include <GraphMol/ChemReactions/ReactionParser.h>
#include <GraphMol/FileParsers/MolSGroupParsing.h>
#include <GraphMol/Depictor/RDDepictor.h>
#include <Geometry/point.h>
#include <Geometry/Transform2D.h>
#include <Numerics/SquareMatrix.h>
#include <Numerics/Matrix.h>

#include <GraphMol/MolTransforms/MolTransforms.h>
#include <GraphMol/FileParsers/FileParserUtils.h>

#include <Geometry/Transform3D.h>

#include <algorithm>
#include <cstdlib>
#include <cmath>
#include <limits>
#include <memory>

#include <boost/lexical_cast.hpp>
#include <boost/tuple/tuple_comparison.hpp>
#include <boost/assign/list_of.hpp>
#include <boost/format.hpp>

using namespace boost;
using namespace std;

namespace RDKit {

namespace {
void getBondHighlightsForAtoms(const ROMol &mol,
                               const vector<int> &highlight_atoms,
                               vector<int> &highlight_bonds) {
  highlight_bonds.clear();
  for (auto ai = highlight_atoms.begin(); ai != highlight_atoms.end(); ++ai) {
    for (auto aj = ai + 1; aj != highlight_atoms.end(); ++aj) {
      const Bond *bnd = mol.getBondBetweenAtoms(*ai, *aj);
      if (bnd) {
        highlight_bonds.push_back(bnd->getIdx());
      }
    }
  }
}
}  // namespace

// ****************************************************************************
MolDraw2D::MolDraw2D(int width, int height, int panelWidth, int panelHeight)
    : needs_scale_(true),
      width_(width),
      height_(height),
      panel_width_(panelWidth > 0 ? panelWidth : width),
      panel_height_(panelHeight > 0 ? panelHeight : height),
      legend_height_(0),
      scale_(1.0),
      x_min_(0.0),
      y_min_(0.0),
      x_range_(0.0),
      y_range_(0.0),
      x_trans_(0.0),
      y_trans_(0.0),
      x_offset_(0),
      y_offset_(0),
      fill_polys_(true),
      activeMolIdx_(-1) {}

// ****************************************************************************
MolDraw2D::~MolDraw2D() {}

// ****************************************************************************
void MolDraw2D::drawMolecule(const ROMol &mol,
                             const vector<int> *highlight_atoms,
                             const map<int, DrawColour> *highlight_atom_map,
                             const std::map<int, double> *highlight_radii,
                             int confId) {
  drawMolecule(mol, "", highlight_atoms, highlight_atom_map, highlight_radii,
               confId);
}

// ****************************************************************************
void MolDraw2D::drawMolecule(const ROMol &mol, const std::string &legend,
                             const vector<int> *highlight_atoms,
                             const map<int, DrawColour> *highlight_atom_map,
                             const std::map<int, double> *highlight_radii,
                             int confId) {
  vector<int> highlight_bonds;
  if (highlight_atoms) {
    getBondHighlightsForAtoms(mol, *highlight_atoms, highlight_bonds);
  }
  drawMolecule(mol, legend, highlight_atoms, &highlight_bonds,
               highlight_atom_map, nullptr, highlight_radii, confId);
}

// ****************************************************************************
void MolDraw2D::doContinuousHighlighting(
    const ROMol &mol, const vector<int> *highlight_atoms,
    const vector<int> *highlight_bonds,
    const map<int, DrawColour> *highlight_atom_map,
    const map<int, DrawColour> *highlight_bond_map,
    const std::map<int, double> *highlight_radii) {
  PRECONDITION(activeMolIdx_ >= 0, "bad active mol");

  int orig_lw = lineWidth();
  int tgt_lw = getHighlightBondWidth(-1, nullptr);
  if (tgt_lw < 2) {
    tgt_lw = 2;
  }

  bool orig_fp = fillPolys();
  if (highlight_bonds) {
    for (auto this_at : mol.atoms()) {
      int this_idx = this_at->getIdx();
      for (const auto &nbri : make_iterator_range(mol.getAtomBonds(this_at))) {
        const Bond *bond = mol[nbri];
        int nbr_idx = bond->getOtherAtomIdx(this_idx);
        if (nbr_idx < static_cast<int>(at_cds_[activeMolIdx_].size()) &&
            nbr_idx > this_idx) {
          if (std::find(highlight_bonds->begin(), highlight_bonds->end(),
                        bond->getIdx()) != highlight_bonds->end()) {
            DrawColour col = drawOptions().highlightColour;
            if (highlight_bond_map &&
                highlight_bond_map->find(bond->getIdx()) !=
                    highlight_bond_map->end()) {
              col = highlight_bond_map->find(bond->getIdx())->second;
            }
            setLineWidth(tgt_lw);
            Point2D at1_cds = at_cds_[activeMolIdx_][this_idx];
            Point2D at2_cds = at_cds_[activeMolIdx_][nbr_idx];
            bool orig_slw = drawOptions().scaleBondWidth;
            drawOptions().scaleBondWidth =
                drawOptions().scaleHighlightBondWidth;
            drawLine(at1_cds, at2_cds, col, col);
            drawOptions().scaleBondWidth = orig_slw;
          }
        }
      }
    }
  }
  if (highlight_atoms) {
    if (!drawOptions().fillHighlights) {
      // we need a narrower circle
      setLineWidth(tgt_lw / 2);
    }
    for (auto this_at : mol.atoms()) {
      int this_idx = this_at->getIdx();
      if (std::find(highlight_atoms->begin(), highlight_atoms->end(),
                    this_idx) != highlight_atoms->end()) {
        DrawColour col = drawOptions().highlightColour;
        if (highlight_atom_map &&
            highlight_atom_map->find(this_idx) != highlight_atom_map->end()) {
          col = highlight_atom_map->find(this_idx)->second;
        }
        vector<DrawColour> cols(1, col);
        drawHighlightedAtom(this_idx, cols, highlight_radii);
      }
    }
  }
  setLineWidth(orig_lw);
  setFillPolys(orig_fp);
}

// ****************************************************************************
void MolDraw2D::drawMolecule(const ROMol &mol,
                             const vector<int> *highlight_atoms,
                             const vector<int> *highlight_bonds,
                             const map<int, DrawColour> *highlight_atom_map,
                             const map<int, DrawColour> *highlight_bond_map,
                             const std::map<int, double> *highlight_radii,
                             int confId) {
  int origWidth = lineWidth();
  pushDrawDetails();
  setupTextDrawer();

  unique_ptr<RWMol> rwmol =
      setupMoleculeDraw(mol, highlight_atoms, highlight_radii, confId);
  ROMol const &draw_mol = rwmol ? *(rwmol) : mol;
  if (!draw_mol.getNumConformers()) {
    // clearly, the molecule is in a sorry state.
    return;
  }

  if (!pre_shapes_[activeMolIdx_].empty()) {
    MolDraw2D_detail::drawShapes(*this, pre_shapes_[activeMolIdx_]);
  }

  if (drawOptions().continuousHighlight) {
    // if we're doing continuous highlighting, start by drawing the highlights
    doContinuousHighlighting(draw_mol, highlight_atoms, highlight_bonds,
                             highlight_atom_map, highlight_bond_map,
                             highlight_radii);
    // at this point we shouldn't be doing any more highlighting, so blow out
    // those variables.  This alters the behaviour of drawBonds below.
    highlight_bonds = nullptr;
    highlight_atoms = nullptr;
  } else if (drawOptions().circleAtoms && highlight_atoms) {
    setFillPolys(drawOptions().fillHighlights);
    for (auto this_at : draw_mol.atoms()) {
      int this_idx = this_at->getIdx();
      if (std::find(highlight_atoms->begin(), highlight_atoms->end(),
                    this_idx) != highlight_atoms->end()) {
        if (highlight_atom_map &&
            highlight_atom_map->find(this_idx) != highlight_atom_map->end()) {
          setColour(highlight_atom_map->find(this_idx)->second);
        } else {
          setColour(drawOptions().highlightColour);
        }
        Point2D p1 = at_cds_[activeMolIdx_][this_idx];
        Point2D p2 = at_cds_[activeMolIdx_][this_idx];
        double radius = drawOptions().highlightRadius;
        if (highlight_radii &&
            highlight_radii->find(this_idx) != highlight_radii->end()) {
          radius = highlight_radii->find(this_idx)->second;
        }
        Point2D offset(radius, radius);
        p1 -= offset;
        p2 += offset;
        drawEllipse(p1, p2);
      }
    }
    setFillPolys(true);
  }

  drawBonds(draw_mol, highlight_atoms, highlight_atom_map, highlight_bonds,
            highlight_bond_map);

  vector<DrawColour> atom_colours;
  for (auto this_at : draw_mol.atoms()) {
    atom_colours.emplace_back(
        getColour(this_at->getIdx(), highlight_atoms, highlight_atom_map));
  }

  finishMoleculeDraw(draw_mol, atom_colours);
  // popDrawDetails();
  setLineWidth(origWidth);

  if (drawOptions().includeMetadata) {
    this->updateMetadata(draw_mol, confId);
  }
  // {
  //   Point2D p1(x_min_, y_min_), p2(x_min_ + x_range_, y_min_ + y_range_);
  //   setColour(DrawColour(0, 0, 0));
  //   setFillPolys(false);
  //   drawRect(p1, p2);
  // }
}

// ****************************************************************************
void MolDraw2D::drawMolecule(const ROMol &mol, const std::string &legend,
                             const vector<int> *highlight_atoms,
                             const vector<int> *highlight_bonds,
                             const map<int, DrawColour> *highlight_atom_map,
                             const map<int, DrawColour> *highlight_bond_map,
                             const std::map<int, double> *highlight_radii,
                             int confId) {
  if (!legend.empty()) {
    legend_height_ = int(0.05 * double(panelHeight()));
    if (legend_height_ < 20) {
      legend_height_ = 20;
    }
  } else {
    legend_height_ = 0;
  }
  drawMolecule(mol, highlight_atoms, highlight_bonds, highlight_atom_map,
               highlight_bond_map, highlight_radii, confId);
  drawLegend(legend);
}

// ****************************************************************************
void MolDraw2D::drawMoleculeWithHighlights(
    const ROMol &mol, const string &legend,
    const map<int, vector<DrawColour>> &highlight_atom_map,
    const map<int, vector<DrawColour>> &highlight_bond_map,
    const map<int, double> &highlight_radii,
    const map<int, int> &highlight_linewidth_multipliers, int confId) {
  int origWidth = lineWidth();
  vector<int> highlight_atoms;
  for (auto ha : highlight_atom_map) {
    highlight_atoms.emplace_back(ha.first);
  }

  if (!legend.empty()) {
    legend_height_ = int(0.05 * double(panelHeight()));
  } else {
    legend_height_ = 0;
  }
  pushDrawDetails();
  unique_ptr<RWMol> rwmol =
      setupMoleculeDraw(mol, &highlight_atoms, &highlight_radii, confId);
  ROMol const &draw_mol = rwmol ? *(rwmol) : mol;
  if (!draw_mol.getNumConformers()) {
    // clearly, the molecule is in a sorry state.
    return;
  }

  if (!pre_shapes_[activeMolIdx_].empty()) {
    MolDraw2D_detail::drawShapes(*this, pre_shapes_[activeMolIdx_]);
  }

  bool orig_fp = fillPolys();
  setFillPolys(drawOptions().fillHighlights);

  // draw the highlighted bonds first, so the atoms hide the ragged
  // ends.  This only works with filled highlighting, obs.  If not, we need
  // the highlight radii to work out the intersection of the bond highlight
  // with the atom highlight.
  drawHighlightedBonds(draw_mol, highlight_bond_map,
                       highlight_linewidth_multipliers, &highlight_radii);

  for (auto ha : highlight_atom_map) {
    // cout << "highlighting atom " << ha.first << " with " << ha.second.size()
    //      << " colours" << endl;
    drawHighlightedAtom(ha.first, ha.second, &highlight_radii);
  }
  setFillPolys(orig_fp);

  // draw plain bonds on top of highlights.  Use black if either highlight
  // colour is the same as the colour it would have been.
  vector<pair<DrawColour, DrawColour>> bond_colours;
  for (auto bond : draw_mol.bonds()) {
    int beg_at = bond->getBeginAtomIdx();
    DrawColour col1 = getColour(beg_at);
    int end_at = bond->getEndAtomIdx();
    DrawColour col2 = getColour(end_at);
    auto hb = highlight_bond_map.find(bond->getIdx());
    if (hb != highlight_bond_map.end()) {
      const vector<DrawColour> &cols = hb->second;
      if (find(cols.begin(), cols.end(), col1) == cols.end() ||
          find(cols.begin(), cols.end(), col2) == cols.end()) {
        col1 = DrawColour(0.0, 0.0, 0.0);
        col2 = col1;
      }
    }
    bond_colours.emplace_back(make_pair(col1, col2));
  }
  drawBonds(draw_mol, nullptr, nullptr, nullptr, nullptr, &bond_colours);

  vector<DrawColour> atom_colours;
  for (auto this_at : draw_mol.atoms()) {
    // Get colours together for the atom labels.
    // Passing nullptr means that we'll get a colour based on atomic number
    // only.
    atom_colours.emplace_back(getColour(this_at->getIdx(), nullptr, nullptr));
    // if the chosen colour is a highlight colour for this atom, choose black
    // instead so it is still visible.
    auto ha = highlight_atom_map.find(this_at->getIdx());
    if (ha != highlight_atom_map.end()) {
      if (find(ha->second.begin(), ha->second.end(), atom_colours.back()) !=
          ha->second.end()) {
        atom_colours.back() = DrawColour(0.0, 0.0, 0.0);
      }
    }
  }

  // this puts on atom labels and such
  finishMoleculeDraw(draw_mol, atom_colours);
  setLineWidth(origWidth);

  drawLegend(legend);
  popDrawDetails();
}

// ****************************************************************************
void MolDraw2D::get2DCoordsMol(RWMol &mol, double &offset, double spacing,
                               double &maxY, double &minY, int confId,
                               bool shiftAgents, double coordScale) {
  try {
    RDLog::BlockLogs blocker;
    MolOps::sanitizeMol(mol);
  } catch (const MolSanitizeException &) {
    mol.updatePropertyCache(false);
    try {
      RDLog::BlockLogs blocker;
      MolOps::Kekulize(mol, false);  // kekulize, but keep the aromatic flags!
    } catch (const MolSanitizeException &) {
      // don't need to do anything
    }
    MolOps::setHybridization(mol);
  }

  const bool canonOrient = true;
  const bool kekulize = false;  // don't kekulize, we just did that
  RDDepict::compute2DCoords(mol, nullptr, canonOrient);

  MolDraw2DUtils::prepareMolForDrawing(mol, kekulize);
  double minX = 1e8;
  double maxX = -1e8;
  double vShift = 0;
  if (shiftAgents) {
    vShift = 1.1 * maxY / 2;
  }

  pushDrawDetails();

  extractAtomCoords(mol, confId, false);
  extractAtomSymbols(mol);
  for (unsigned int i = 0; i < mol.getNumAtoms(); ++i) {
    RDGeom::Point2D p = at_cds_[activeMolIdx_][i];
    Atom *at = mol.getAtomWithIdx(i);
    // allow for the width of the atom label.
    auto at_lab = getAtomSymbolAndOrientation(*at);
    double width = 0.0, height = 0.0;
    if (!at_lab.first.empty()) {
      getLabelSize(at_lab.first, at_lab.second, width, height);
    }
    if (at_lab.second == OrientType::W) {
      p.x -= width;
    } else {
      p.x -= width / 2;
    }
    p *= coordScale;
    minX = std::min(minX, p.x);
  }
  offset += fabs(minX);
  Conformer &conf = mol.getConformer(confId);
  for (unsigned int i = 0; i < mol.getNumAtoms(); ++i) {
    RDGeom::Point2D p = at_cds_[activeMolIdx_][i];
    p.y = p.y * coordScale + vShift;
    Atom *at = mol.getAtomWithIdx(i);
    // allow for the width of the atom label.
    auto at_lab = getAtomSymbolAndOrientation(*at);
    double width = 0.0, height = 0.0;
    if (!at_lab.first.empty()) {
      getLabelSize(at_lab.first, at_lab.second, width, height);
    }
    height /= 2.0;
    if (at_lab.second != OrientType::E) {
      width /= 2.0;
    }
    if (!shiftAgents) {
      maxY = std::max(p.y + height, maxY);
      minY = std::min(p.y - height, minY);
    }
    p.x = p.x * coordScale + offset;
    maxX = std::max(p.x + width, maxX);

    // now copy the transformed coords back to the actual
    // molecules.  The initial calculations were done on the
    // copies taken by extractAtomCoords, and that was so
    // we could re-use existing code for scaling the picture
    // including labels.
    RDGeom::Point3D &at_cds = conf.getAtomPos(i);
    at_cds.x = p.x;
    at_cds.y = p.y;
  }
  offset = maxX + spacing;
  popDrawDetails();
}

// ****************************************************************************
void MolDraw2D::get2DCoordsForReaction(ChemicalReaction &rxn,
                                       Point2D &arrowBegin, Point2D &arrowEnd,
                                       std::vector<double> &plusLocs,
                                       double spacing,
                                       const std::vector<int> *confIds) {
  plusLocs.resize(0);
  double maxY = -1e8, minY = 1e8;
  double offset = 0.0;

  // reactants
  for (unsigned int midx = 0; midx < rxn.getNumReactantTemplates(); ++midx) {
    // add space for the "+" if required
    if (midx > 0) {
      plusLocs.push_back(offset);
      offset += spacing;
    }
    ROMOL_SPTR reactant = rxn.getReactants()[midx];
    int cid = -1;
    if (confIds) {
      cid = (*confIds)[midx];
    }
    get2DCoordsMol(*(RWMol *)reactant.get(), offset, spacing, maxY, minY, cid,
                   false, 1.0);
  }
  arrowBegin.x = offset;

  offset += spacing;

  double begAgentOffset = offset;

  // we need to do the products now so that we know the full y range.
  // these will have the wrong X coordinates, but we'll fix that later.
  offset = 0;
  for (unsigned int midx = 0; midx < rxn.getNumProductTemplates(); ++midx) {
    // add space for the "+" if required
    if (midx > 0) {
      plusLocs.push_back(offset);
      offset += spacing;
    }
    ROMOL_SPTR product = rxn.getProducts()[midx];
    int cid = -1;
    if (confIds) {
      cid = (*confIds)[rxn.getNumReactantTemplates() +
                       rxn.getNumAgentTemplates() + midx];
    }
    get2DCoordsMol(*(RWMol *)product.get(), offset, spacing, maxY, minY, cid,
                   false, 1.0);
  }

  offset = begAgentOffset;
  // agents
  for (unsigned int midx = 0; midx < rxn.getNumAgentTemplates(); ++midx) {
    ROMOL_SPTR agent = rxn.getAgents()[midx];
    int cid = -1;
    if (confIds) {
      cid = (*confIds)[rxn.getNumReactantTemplates() + midx];
    }
    get2DCoordsMol(*(RWMol *)agent.get(), offset, spacing, maxY, minY, cid,
                   true, 0.45);
  }
  if (rxn.getNumAgentTemplates()) {
    arrowEnd.x = offset;  //- spacing;
  } else {
    arrowEnd.x = offset + 3 * spacing;
  }
  offset = arrowEnd.x + 1.5 * spacing;

  // now translate the products over
  for (unsigned int midx = 0; midx < rxn.getNumProductTemplates(); ++midx) {
    ROMOL_SPTR product = rxn.getProducts()[midx];
    int cid = -1;
    if (confIds) {
      cid = (*confIds)[rxn.getNumReactantTemplates() +
                       rxn.getNumAgentTemplates() + midx];
    }
    Conformer &conf = product->getConformer(cid);
    for (unsigned int aidx = 0; aidx < product->getNumAtoms(); ++aidx) {
      conf.getAtomPos(aidx).x += offset;
    }
  }

  // fix the plus signs too
  unsigned int startP = 0;
  if (rxn.getNumReactantTemplates() > 1) {
    startP = rxn.getNumReactantTemplates() - 1;
  }
  for (unsigned int pidx = startP; pidx < plusLocs.size(); ++pidx) {
    plusLocs[pidx] += offset;
  }

  arrowBegin.y = arrowEnd.y = minY + (maxY - minY) / 2;
}

// ****************************************************************************
void MolDraw2D::drawReaction(
    const ChemicalReaction &rxn, bool highlightByReactant,
    const std::vector<DrawColour> *highlightColorsReactants,
    const std::vector<int> *confIds) {
  ChemicalReaction nrxn(rxn);
  double spacing = 1.0;
  Point2D arrowBegin, arrowEnd;
  std::vector<double> plusLocs;
  get2DCoordsForReaction(nrxn, arrowBegin, arrowEnd, plusLocs, spacing,
                         confIds);

  MolDrawOptions origDrawOptions = drawOptions();
  drawOptions().prepareMolsBeforeDrawing = false;
  drawOptions().includeMetadata = false;

  ROMol *tmol = ChemicalReactionToRxnMol(nrxn);
  MolOps::findSSSR(*tmol);

  if (needs_scale_ &&
      (!nrxn.getNumReactantTemplates() || !nrxn.getNumProductTemplates())) {
    // drawMolecule() will figure out the scaling so that the molecule
    // fits the drawing pane. In order to ensure that we have space for the
    // arrow, we need to figure out the scaling on our own.
    RWMol tmol2;
    tmol2.addAtom(new Atom(0), true, true);
    tmol2.addAtom(new Atom(0), true, true);
    tmol2.addConformer(new Conformer(2), true);
    tmol2.getConformer().getAtomPos(0) =
        RDGeom::Point3D(arrowBegin.x, arrowBegin.y, 0);
    tmol2.getConformer().getAtomPos(1) =
        RDGeom::Point3D(arrowEnd.x, arrowEnd.y, 0);

    for (auto atom : tmol2.atoms()) {
      atom->calcImplicitValence();
    }

    tmol2.insertMol(*tmol);
    pushDrawDetails();
    extractAtomCoords(tmol2, 0, true);
    extractAtomSymbols(tmol2);
    calculateScale(panelWidth(), drawHeight(), tmol2);
    needs_scale_ = false;
    popDrawDetails();
  }

  std::vector<int> *atom_highlights = nullptr;
  std::map<int, DrawColour> *atom_highlight_colors = nullptr;
  std::vector<int> *bond_highlights = nullptr;
  std::map<int, DrawColour> *bond_highlight_colors = nullptr;
  if (highlightByReactant) {
    const std::vector<DrawColour> *colors =
        &drawOptions().highlightColourPalette;
    if (highlightColorsReactants) {
      colors = highlightColorsReactants;
    }
    std::vector<int> atomfragmap;
    MolOps::getMolFrags(*tmol, atomfragmap);

    atom_highlights = new std::vector<int>();
    atom_highlight_colors = new std::map<int, DrawColour>();
    bond_highlights = new std::vector<int>();
    bond_highlight_colors = new std::map<int, DrawColour>();
    std::map<int, int> atommap_fragmap;
    for (unsigned int aidx = 0; aidx < tmol->getNumAtoms(); ++aidx) {
      int atomRole = -1;
      Atom *atom = tmol->getAtomWithIdx(aidx);
      if (atom->getPropIfPresent("molRxnRole", atomRole) && atomRole == 1 &&
          atom->getAtomMapNum()) {
        atommap_fragmap[atom->getAtomMapNum()] = atomfragmap[aidx];
        atom_highlights->push_back(aidx);
        (*atom_highlight_colors)[aidx] =
            (*colors)[atomfragmap[aidx] % colors->size()];

        atom->setAtomMapNum(0);
        // add highlighted bonds to lower-numbered
        // (and thus already covered) neighbors
        for (const auto &nbri :
             make_iterator_range(tmol->getAtomNeighbors(atom))) {
          const Atom *nbr = (*tmol)[nbri];
          if (nbr->getIdx() < aidx &&
              atomfragmap[nbr->getIdx()] == atomfragmap[aidx]) {
            int bondIdx =
                tmol->getBondBetweenAtoms(aidx, nbr->getIdx())->getIdx();
            bond_highlights->push_back(bondIdx);
            (*bond_highlight_colors)[bondIdx] = (*atom_highlight_colors)[aidx];
          }
        }
      }
    }
    for (unsigned int aidx = 0; aidx < tmol->getNumAtoms(); ++aidx) {
      int atomRole = -1;
      Atom *atom = tmol->getAtomWithIdx(aidx);
      if (atom->getPropIfPresent("molRxnRole", atomRole) && atomRole == 2 &&
          atom->getAtomMapNum() &&
          atommap_fragmap.find(atom->getAtomMapNum()) !=
              atommap_fragmap.end()) {
        atom_highlights->push_back(aidx);
        (*atom_highlight_colors)[aidx] =
            (*colors)[atommap_fragmap[atom->getAtomMapNum()] % colors->size()];

        atom->setAtomMapNum(0);
        // add highlighted bonds to lower-numbered
        // (and thus already covered) neighbors
        for (const auto &nbri :
             make_iterator_range(tmol->getAtomNeighbors(atom))) {
          const Atom *nbr = (*tmol)[nbri];
          if (nbr->getIdx() < aidx && (*atom_highlight_colors)[nbr->getIdx()] ==
                                          (*atom_highlight_colors)[aidx]) {
            int bondIdx =
                tmol->getBondBetweenAtoms(aidx, nbr->getIdx())->getIdx();
            bond_highlights->push_back(bondIdx);
            (*bond_highlight_colors)[bondIdx] = (*atom_highlight_colors)[aidx];
          }
        }
      }
    }
  }

  drawMolecule(*tmol, "", atom_highlights, bond_highlights,
               atom_highlight_colors, bond_highlight_colors);

  delete tmol;
  delete atom_highlights;
  delete atom_highlight_colors;
  delete bond_highlights;
  delete bond_highlight_colors;

  double o_font_scale = text_drawer_->fontScale();
  double fsize = text_drawer_->fontSize();
  double new_font_scale =
      2.0 * o_font_scale * drawOptions().legendFontSize / fsize;
  text_drawer_->setFontScale(new_font_scale);

  DrawColour odc = colour();
  setColour(options_.symbolColour);

  // now add the symbols
  for (auto plusLoc : plusLocs) {
    Point2D loc(plusLoc, arrowBegin.y);
    drawString("+", loc);
  }

  // The arrow:
  drawArrow(arrowBegin, arrowEnd);

  if (origDrawOptions.includeMetadata) {
    this->updateMetadata(nrxn);
  }

  setColour(odc);
  text_drawer_->setFontScale(o_font_scale);
  drawOptions() = origDrawOptions;
}

// ****************************************************************************
void MolDraw2D::drawMolecules(
    const std::vector<ROMol *> &mols, const std::vector<std::string> *legends,
    const std::vector<std::vector<int>> *highlight_atoms,
    const std::vector<std::vector<int>> *highlight_bonds,
    const std::vector<std::map<int, DrawColour>> *highlight_atom_maps,
    const std::vector<std::map<int, DrawColour>> *highlight_bond_maps,
    const std::vector<std::map<int, double>> *highlight_radii,
    const std::vector<int> *confIds) {
  PRECONDITION(!legends || legends->size() == mols.size(), "bad size");
  PRECONDITION(!highlight_atoms || highlight_atoms->size() == mols.size(),
               "bad size");
  PRECONDITION(!highlight_bonds || highlight_bonds->size() == mols.size(),
               "bad size");
  PRECONDITION(
      !highlight_atom_maps || highlight_atom_maps->size() == mols.size(),
      "bad size");
  PRECONDITION(
      !highlight_bond_maps || highlight_bond_maps->size() == mols.size(),
      "bad size");
  PRECONDITION(!highlight_radii || highlight_radii->size() == mols.size(),
               "bad size");
  PRECONDITION(!confIds || confIds->size() == mols.size(), "bad size");
  PRECONDITION(panel_width_ != 0, "panel width cannot be zero");
  PRECONDITION(panel_height_ != 0, "panel height cannot be zero");
  if (!mols.size()) {
    return;
  }

  setupTextDrawer();
  vector<unique_ptr<RWMol>> tmols;
  calculateScale(panelWidth(), drawHeight(), mols, highlight_atoms,
                 highlight_radii, confIds, tmols);
  // so drawMolecule doesn't recalculate the scale each time, and
  // undo all the good work.
  needs_scale_ = false;

  int nCols = width() / panelWidth();
  int nRows = height() / panelHeight();
  for (unsigned int i = 0; i < mols.size(); ++i) {
    if (!mols[i]) {
      continue;
    }

    int row = 0;
    // note that this also works when no panel size is specified since
    // the panel dimensions defaults to -1
    if (nRows > 1) {
      row = i / nCols;
    }
    int col = 0;
    if (nCols > 1) {
      col = i % nCols;
    }
    setOffset(col * panelWidth(), row * panelHeight());

    ROMol *draw_mol = tmols[i] ? tmols[i].get() : mols[i];
    unique_ptr<vector<int>> lhighlight_bonds;
    if (highlight_bonds) {
      lhighlight_bonds.reset(new std::vector<int>((*highlight_bonds)[i]));
    } else if (drawOptions().continuousHighlight && highlight_atoms) {
      lhighlight_bonds.reset(new vector<int>());
      getBondHighlightsForAtoms(*draw_mol, (*highlight_atoms)[i],
                                *lhighlight_bonds);
    };

    drawMolecule(*draw_mol, legends ? (*legends)[i] : "",
                 highlight_atoms ? &(*highlight_atoms)[i] : nullptr,
                 lhighlight_bonds.get(),
                 highlight_atom_maps ? &(*highlight_atom_maps)[i] : nullptr,
                 highlight_bond_maps ? &(*highlight_bond_maps)[i] : nullptr,
                 highlight_radii ? &(*highlight_radii)[i] : nullptr,
                 confIds ? (*confIds)[i] : -1);
    // save the drawn positions of the atoms on the molecule. This is the only
    // way that we can later add metadata
    auto tag = boost::str(boost::format("_atomdrawpos_%d") %
                          (confIds ? (*confIds)[i] : -1));
    for (unsigned int j = 0; j < mols[i]->getNumAtoms(); ++j) {
      auto pt = getDrawCoords(j);
      mols[i]->getAtomWithIdx(j)->setProp(tag, pt, true);
    }
  }
}

// ****************************************************************************
void MolDraw2D::highlightCloseContacts() {
  if (drawOptions().flagCloseContactsDist < 0) {
    return;
  }
  int tol =
      drawOptions().flagCloseContactsDist * drawOptions().flagCloseContactsDist;
  boost::dynamic_bitset<> flagged(at_cds_[activeMolIdx_].size());
  for (unsigned int i = 0; i < at_cds_[activeMolIdx_].size(); ++i) {
    if (flagged[i]) {
      continue;
    }
    Point2D ci = getDrawCoords(at_cds_[activeMolIdx_][i]);
    for (unsigned int j = i + 1; j < at_cds_[activeMolIdx_].size(); ++j) {
      if (flagged[j]) {
        continue;
      }
      Point2D cj = getDrawCoords(at_cds_[activeMolIdx_][j]);
      double d = (cj - ci).lengthSq();
      if (d <= tol) {
        flagged.set(i);
        flagged.set(j);
        break;
      }
    }
    if (flagged[i]) {
      Point2D p1 = at_cds_[activeMolIdx_][i];
      Point2D p2 = p1;
      Point2D offset(0.1, 0.1);
      p1 -= offset;
      p2 += offset;
      bool ofp = fillPolys();
      setFillPolys(false);
      DrawColour odc = colour();
      setColour(DrawColour(1, 0, 0));
      drawRect(p1, p2);
      setColour(odc);
      setFillPolys(ofp);
    }
  }
}

// ****************************************************************************
// transform a set of coords in the molecule's coordinate system
// to drawing system coordinates
Point2D MolDraw2D::getDrawCoords(const Point2D &mol_cds) const {
  double x = scale_ * (mol_cds.x - x_min_ + x_trans_);
  double y = scale_ * (mol_cds.y - y_min_ + y_trans_);
  // y is now the distance from the top of the image, we need to
  // invert that:
  x += x_offset_;
  y -= y_offset_;
  y = panelHeight() - legend_height_ - y;
  return Point2D(x, y);
}

// ****************************************************************************
Point2D MolDraw2D::getDrawCoords(int at_num) const {
  PRECONDITION(activeMolIdx_ >= 0, "bad mol idx");
  return getDrawCoords(at_cds_[activeMolIdx_][at_num]);
}

// ****************************************************************************
Point2D MolDraw2D::getAtomCoords(const pair<int, int> &screen_cds) const {
  return getAtomCoords(
      make_pair(double(screen_cds.first), double(screen_cds.second)));
}

Point2D MolDraw2D::getAtomCoords(const pair<double, double> &screen_cds) const {
  double screen_x = screen_cds.first - x_offset_;
  double screen_y = screen_cds.second - y_offset_;
  auto x = double(screen_x / scale_ + x_min_ - x_trans_);
  auto y = double(y_min_ - y_trans_ -
                  (screen_y - panelHeight() + legend_height_) / scale_);
  return Point2D(x, y);
}

// ****************************************************************************
Point2D MolDraw2D::getAtomCoords(int at_num) const {
  PRECONDITION(activeMolIdx_ >= 0, "bad active mol");
  return at_cds_[activeMolIdx_][at_num];
}

// ****************************************************************************
double MolDraw2D::fontSize() const { return text_drawer_->fontSize(); }

// ****************************************************************************
void MolDraw2D::setFontSize(double new_size) {
  text_drawer_->setFontSize(new_size);
}

// ****************************************************************************
void MolDraw2D::setScale(int width, int height, const Point2D &minv,
                         const Point2D &maxv, const ROMol *mol) {
  PRECONDITION(width > 0, "bad width");
  PRECONDITION(height > 0, "bad height");

  double x_max, y_max;
  if (mol) {
    pushDrawDetails();
    unique_ptr<RWMol> tmol =
        setupDrawMolecule(*mol, nullptr, nullptr, -1, width, height);
    calculateScale(height, width, *tmol);
    popDrawDetails();
    x_min_ = min(minv.x, x_min_);
    y_min_ = min(minv.y, y_min_);
    x_max = max(maxv.x, x_range_ + x_min_);
    y_max = max(maxv.y, y_range_ + y_min_);
  } else {
    x_min_ = minv.x;
    y_min_ = minv.y;
    x_max = maxv.x;
    y_max = maxv.y;
  }

  x_range_ = x_max - x_min_;
  y_range_ = y_max - y_min_;

  needs_scale_ = false;

  if (x_range_ < 1.0e-4) {
    x_range_ = 1.0;
    x_min_ = -0.5;
  }
  if (y_range_ < 1.0e-4) {
    y_range_ = 1.0;
    y_min_ = -0.5;
  }

  // put a buffer round the drawing and calculate a final scale
  x_min_ -= drawOptions().padding * x_range_;
  x_range_ *= 1 + 2 * drawOptions().padding;
  y_min_ -= drawOptions().padding * y_range_;
  y_range_ *= 1 + 2 * drawOptions().padding;

  scale_ = std::min(double(width) / x_range_, double(height) / y_range_);
  text_drawer_->setFontScale(scale_);
  double y_mid = y_min_ + 0.5 * y_range_;
  double x_mid = x_min_ + 0.5 * x_range_;
  x_trans_ = y_trans_ = 0.0;  // getDrawCoords uses [xy_]trans_
  Point2D mid = getDrawCoords(Point2D(x_mid, y_mid));
  // that used the offset, we need to remove that:
  mid.x -= x_offset_;
  mid.y += y_offset_;
  x_trans_ = (width / 2 - mid.x) / scale_;
  y_trans_ = (mid.y - height / 2) / scale_;
}

// ****************************************************************************
void MolDraw2D::calculateScale(int width, int height, const ROMol &mol,
                               const std::vector<int> *highlight_atoms,
                               const std::map<int, double> *highlight_radii) {
  PRECONDITION(width > 0, "bad width");
  PRECONDITION(height > 0, "bad height");
  PRECONDITION(activeMolIdx_ >= 0, "bad active mol");

  // cout << "calculateScale  width = " << width << "  height = " << height
  //      << endl;

  x_min_ = y_min_ = numeric_limits<double>::max();
  double x_max(-x_min_), y_max(-y_min_);

  // first find the bounding box defined by the atoms
  for (const auto &pt : at_cds_[activeMolIdx_]) {
    x_min_ = std::min(pt.x, x_min_);
    y_min_ = std::min(pt.y, y_min_);
    x_max = std::max(pt.x, x_max);
    y_max = std::max(pt.y, y_max);
  }

  // adjust based on the shapes (if any)
  for (const auto &shp : pre_shapes_[activeMolIdx_]) {
    for (const auto &pt : shp.points) {
      x_min_ = std::min(pt.x, x_min_);
      y_min_ = std::min(pt.y, y_min_);
      x_max = std::max(pt.x, x_max);
      y_max = std::max(pt.y, y_max);
    }
  }
  for (const auto &shp : post_shapes_[activeMolIdx_]) {
    for (const auto &pt : shp.points) {
      x_min_ = std::min(pt.x, x_min_);
      y_min_ = std::min(pt.y, y_min_);
      x_max = std::max(pt.x, x_max);
      y_max = std::max(pt.y, y_max);
    }
  }

  // calculate the x and y spans
  x_range_ = x_max - x_min_;
  y_range_ = y_max - y_min_;
  if (x_range_ < 1e-4) {
    x_range_ = 2.0;
    x_min_ -= 1.0;
    x_max += 1.0;
  }
  if (y_range_ < 1e-4) {
    y_range_ = 2.0;
    y_min_ -= 1.0;
    y_max += 1.0;
  }

  scale_ = std::min(double(width) / x_range_, double(height) / y_range_);
  // we may need to adjust the scale if there are atom symbols that go off
  // the edges, and we probably need to do it iteratively because
  // get_string_size uses the current value of scale_.
  // We also need to adjust for highlighted atoms if there are any.
  // And now we need to take account of strings with N/S orientation
  // as well.
  while (scale_ > 1e-4) {
    text_drawer_->setFontScale(scale_);
    adjustScaleForAtomLabels(highlight_atoms, highlight_radii);
    adjustScaleForRadicals(mol);
    if (supportsAnnotations() && !annotations_.empty() &&
        !annotations_[activeMolIdx_].empty()) {
      adjustScaleForAnnotation(annotations_[activeMolIdx_]);
    }
    double old_scale = scale_;
    scale_ = std::min(double(width) / x_range_, double(height) / y_range_);
    if (fabs(scale_ - old_scale) < 0.1) {
      break;
    }
  }

  // put a 5% buffer round the drawing and calculate a final scale
  x_min_ -= drawOptions().padding * x_range_;
  x_range_ *= 1 + 2 * drawOptions().padding;
  y_min_ -= drawOptions().padding * y_range_;
  y_range_ *= 1 + 2 * drawOptions().padding;

  if (x_range_ > 1e-4 || y_range_ > 1e-4) {
    scale_ = std::min(double(width) / x_range_, double(height) / y_range_);
    double fix_scale = scale_;
    // after all that, use the fixed scale unless it's too big, in which case
    // scale the drawing down to fit.
    // fixedScale takes precedence if both it and fixedBondLength are given.
    if (drawOptions().fixedBondLength > 0.0) {
      fix_scale = drawOptions().fixedBondLength;
    }
    if (drawOptions().fixedScale > 0.0) {
      fix_scale = double(width) * drawOptions().fixedScale;
    }
    if (scale_ > fix_scale) {
      scale_ = fix_scale;
    }
    centrePicture(width, height);
  } else {
    scale_ = 1;
    x_trans_ = 0.;
    y_trans_ = 0.;
  }

  text_drawer_->setFontScale(scale_);
  // cout << "leaving calculateScale" << endl;
  // cout << "final scale : " << scale_ << endl;
}

// ****************************************************************************
void MolDraw2D::calculateScale(int width, int height,
                               const vector<ROMol *> &mols,
                               const vector<vector<int>> *highlight_atoms,
                               const vector<map<int, double>> *highlight_radii,
                               const vector<int> *confIds,
                               vector<unique_ptr<RWMol>> &tmols) {
  double global_x_min, global_x_max, global_y_min, global_y_max;
  global_x_min = global_y_min = numeric_limits<double>::max();
  global_x_max = global_y_max = -numeric_limits<double>::max();

  for (size_t i = 0; i < mols.size(); ++i) {
    tabulaRasa();
    if (!mols[i]) {
      tmols.emplace_back(unique_ptr<RWMol>(new RWMol));
      continue;
    }
    const vector<int> *ha = highlight_atoms ? &(*highlight_atoms)[i] : nullptr;
    const map<int, double> *hr =
        highlight_radii ? &(*highlight_radii)[i] : nullptr;
    int id = confIds ? (*confIds)[i] : -1;

    pushDrawDetails();
    needs_scale_ = true;
    unique_ptr<RWMol> rwmol =
        setupDrawMolecule(*mols[i], ha, hr, id, width, height);
    double x_max = x_min_ + x_range_;
    double y_max = y_min_ + y_range_;
    global_x_min = min(x_min_, global_x_min);
    global_x_max = max(x_max, global_x_max);
    global_y_min = min(y_min_, global_y_min);
    global_y_max = max(y_max, global_y_max);

    tmols.emplace_back(std::move(rwmol));
    popDrawDetails();
  }

  x_min_ = global_x_min;
  y_min_ = global_y_min;
  x_range_ = global_x_max - global_x_min;
  y_range_ = global_y_max - global_y_min;
  scale_ = std::min(double(width) / x_range_, double(height) / y_range_);
  text_drawer_->setFontScale(scale_);
  centrePicture(width, height);
}

// ****************************************************************************
void MolDraw2D::centrePicture(int width, int height) {
  double y_mid = y_min_ + 0.5 * y_range_;
  double x_mid = x_min_ + 0.5 * x_range_;
  Point2D mid;
  // this is getDrawCoords() but using height rather than height()
  // to turn round the y coord and not using x_trans_ and y_trans_
  // which we are trying to calculate at this point.
  mid.x = scale_ * (x_mid - x_min_);
  mid.y = scale_ * (y_mid - y_min_);
  // y is now the distance from the top of the image, we need to
  // invert that:
  mid.x += x_offset_;
  mid.y -= y_offset_;
  mid.y = height - mid.y;

  // that used the offset, we need to remove that:
  mid.x -= x_offset_;
  mid.y += y_offset_;
  x_trans_ = (width / 2 - mid.x) / scale_;
  y_trans_ = (mid.y - height / 2) / scale_;
};

namespace {}  // namespace

// ****************************************************************************
void MolDraw2D::drawLine(const Point2D &cds1, const Point2D &cds2,
                         const DrawColour &col1, const DrawColour &col2) {
  if (drawOptions().comicMode) {
    setFillPolys(false);
    if (col1 == col2) {
      setColour(col1);
      auto pts =
          MolDraw2D_detail::handdrawnLine(cds1, cds2, scale_, true, true);
      drawPolygon(pts);
    } else {
      Point2D mid = (cds1 + cds2) * 0.5;
      setColour(col1);
      auto pts =
          MolDraw2D_detail::handdrawnLine(cds1, mid, scale_, true, false);
      drawPolygon(pts);
      setColour(col2);
      auto pts2 =
          MolDraw2D_detail::handdrawnLine(mid, cds2, scale_, false, true);
      drawPolygon(pts2);
    }
  } else {
    if (col1 == col2) {
      setColour(col1);
      drawLine(cds1, cds2);
    } else {
      Point2D mid = (cds1 + cds2) * 0.5;
      setColour(col1);
      drawLine(cds1, mid);
      setColour(col2);
      drawLine(mid, cds2);
    }
  }
}

// ****************************************************************************
void MolDraw2D::getStringSize(const std::string &label, double &label_width,
                              double &label_height) const {
  text_drawer_->getStringSize(label, label_width, label_height);
  label_width /= scale();
  label_height /= scale();

  // cout << label << " : " << label_width << " by " << label_height
  //     << " : " << scale() << endl;
}

// ****************************************************************************
void MolDraw2D::getLabelSize(const string &label, OrientType orient,
                             double &label_width, double &label_height) const {
  if (orient == OrientType::N || orient == OrientType::S) {
    label_height = 0.0;
    label_width = 0.0;
    vector<string> sym_bits = atomLabelToPieces(label, orient);
    double height, width;
    for (auto bit : sym_bits) {
      getStringSize(bit, width, height);
      if (width > label_width) {
        label_width = width;
      }
      label_height += height;
    }
  } else {
    getStringSize(label, label_width, label_height);
  }
}

// ****************************************************************************
void MolDraw2D::getStringExtremes(const string &label, OrientType orient,
                                  const Point2D &cds, double &x_min,
                                  double &y_min, double &x_max,
                                  double &y_max) const {
  text_drawer_->getStringExtremes(label, orient, x_min, y_min, x_max, y_max);
  Point2D draw_cds = getDrawCoords(cds);
  x_min += draw_cds.x;
  x_max += draw_cds.x;
  y_min += draw_cds.y;
  y_max += draw_cds.y;

  Point2D new_mins = getAtomCoords(make_pair(x_min, y_min));
  Point2D new_maxs = getAtomCoords(make_pair(x_max, y_max));
  x_min = new_mins.x;
  y_min = new_mins.y;
  x_max = new_maxs.x;
  y_max = new_maxs.y;

  // draw coords to atom coords reverses y
  if (y_min > y_max) {
    swap(y_min, y_max);
  }
}

// ****************************************************************************
// draws the string centred on cds
void MolDraw2D::drawString(const string &str, const Point2D &cds) {
  Point2D draw_cds = getDrawCoords(cds);
  text_drawer_->drawString(str, draw_cds, OrientType::N);
  //  int olw = lineWidth();
  //  setLineWidth(0);
  //  text_drawer_->drawStringRects(str, OrientType::N, draw_cds, *this);
  //  setLineWidth(olw);
}

// ****************************************************************************
void MolDraw2D::drawString(const std::string &str, const Point2D &cds,
                           TextAlignType talign) {
  Point2D draw_cds = getDrawCoords(cds);
  text_drawer_->drawString(str, draw_cds, talign);
}

// ****************************************************************************
DrawColour MolDraw2D::getColour(
    int atom_idx, const std::vector<int> *highlight_atoms,
    const std::map<int, DrawColour> *highlight_map) {
  PRECONDITION(activeMolIdx_ >= 0, "bad mol idx");
  PRECONDITION(atom_idx >= 0, "bad atom_idx");
  PRECONDITION(rdcast<int>(atomic_nums_[activeMolIdx_].size()) > atom_idx,
               "bad atom_idx");
  DrawColour retval =
      getColourByAtomicNum(atomic_nums_[activeMolIdx_][atom_idx]);

  // set contents of highlight_atoms to red
  if (!drawOptions().circleAtoms && !drawOptions().continuousHighlight) {
    if (highlight_atoms &&
        highlight_atoms->end() !=
            find(highlight_atoms->begin(), highlight_atoms->end(), atom_idx)) {
      retval = drawOptions().highlightColour;
    }
    // over-ride with explicit colour from highlight_map if there is one
    if (highlight_map) {
      auto p = highlight_map->find(atom_idx);
      if (p != highlight_map->end()) {
        retval = p->second;
      }
    }
  }
  return retval;
}

// ****************************************************************************
DrawColour MolDraw2D::getColourByAtomicNum(int atomic_num) {
  DrawColour res;
  if (drawOptions().atomColourPalette.find(atomic_num) !=
      drawOptions().atomColourPalette.end()) {
    res = drawOptions().atomColourPalette[atomic_num];
  } else if (atomic_num != -1 && drawOptions().atomColourPalette.find(-1) !=
                                     drawOptions().atomColourPalette.end()) {
    // if -1 is in the palette, we use that for undefined colors
    res = drawOptions().atomColourPalette[-1];
  } else {
    // if all else fails, default to black:
    res = DrawColour(0, 0, 0);
  }
  return res;
}

// ****************************************************************************
unique_ptr<RWMol> MolDraw2D::setupDrawMolecule(
    const ROMol &mol, const vector<int> *highlight_atoms,
    const map<int, double> *highlight_radii, int confId, int width,
    int height) {
  // prepareMolForDrawing needs a RWMol but don't copy the original mol
  // if we don't need to
  unique_ptr<RWMol> rwmol;
  if (drawOptions().prepareMolsBeforeDrawing || !mol.getNumConformers()) {
    rwmol.reset(new RWMol(mol));
    MolDraw2DUtils::prepareMolForDrawing(*rwmol);
  }
  if (drawOptions().centreMoleculesBeforeDrawing) {
    if (!rwmol) rwmol.reset(new RWMol(mol));
    if (rwmol->getNumConformers()) {
      auto &conf = rwmol->getConformer(confId);
      RDGeom::Transform3D tf;
      auto centroid = MolTransforms::computeCentroid(conf);
      centroid *= -1;
      tf.SetTranslation(centroid);
      MolTransforms::transformConformer(conf, tf);
      MolTransforms::transformMolSubstanceGroups(*rwmol, tf);
      rwmol->setProp("_centroidx", centroid.x);
      rwmol->setProp("_centroidy", centroid.y);
    }
  }
  ROMol const &draw_mol = rwmol ? *(rwmol) : mol;
  if (!draw_mol.getNumConformers()) {
    // clearly, the molecule is in a sorry state.
    return rwmol;
  }

  if (drawOptions().addStereoAnnotation) {
    MolDraw2D_detail::addStereoAnnotation(draw_mol);
  }
  if (drawOptions().addAtomIndices) {
    MolDraw2D_detail::addAtomIndices(draw_mol);
  }
  if (drawOptions().addBondIndices) {
    MolDraw2D_detail::addBondIndices(draw_mol);
  }
  if (!activeMolIdx_) {
    if (drawOptions().clearBackground) {
      clearDrawing();
    }
  }
  bool updateBBox = !activeMolIdx_;
  extractAtomCoords(draw_mol, confId, updateBBox);
  extractAtomSymbols(draw_mol);
  extractAtomNotes(draw_mol);
  extractBondNotes(draw_mol);
  extractRadicals(draw_mol);
<<<<<<< HEAD
  extractSGroupData(draw_mol);
=======
  if (activeMolIdx_ >= 0 &&
      post_shapes_.size() > static_cast<size_t>(activeMolIdx_) &&
      pre_shapes_.size() > static_cast<size_t>(activeMolIdx_)) {
    post_shapes_[activeMolIdx_].clear();
    pre_shapes_[activeMolIdx_].clear();
  }
  extractVariableBonds(draw_mol);
>>>>>>> 8527f0bf
  extractBrackets(draw_mol);

  if (!activeMolIdx_ && needs_scale_) {
    calculateScale(width, height, draw_mol, highlight_atoms, highlight_radii);
    needs_scale_ = false;
  }

  return rwmol;
}

// ****************************************************************************
void MolDraw2D::pushDrawDetails() {
  at_cds_.push_back(std::vector<Point2D>());
  atomic_nums_.push_back(std::vector<int>());
  atom_syms_.push_back(std::vector<std::pair<std::string, OrientType>>());
  annotations_.push_back(std::vector<AnnotationType>());
  pre_shapes_.push_back(std::vector<MolDrawShape>());
  post_shapes_.push_back(std::vector<MolDrawShape>());
  radicals_.push_back(
      std::vector<std::pair<std::shared_ptr<StringRect>, OrientType>>());
  activeMolIdx_++;
}

// ****************************************************************************
void MolDraw2D::popDrawDetails() {
  activeMolIdx_--;
  annotations_.pop_back();
  pre_shapes_.pop_back();
  post_shapes_.pop_back();
  atom_syms_.pop_back();
  atomic_nums_.pop_back();
  radicals_.pop_back();
  at_cds_.pop_back();
}

// ****************************************************************************
unique_ptr<RWMol> MolDraw2D::setupMoleculeDraw(
    const ROMol &mol, const vector<int> *highlight_atoms,
    const map<int, double> *highlight_radii, int confId) {
  unique_ptr<RWMol> rwmol =
      setupDrawMolecule(mol, highlight_atoms, highlight_radii, confId,
                        panelWidth(), drawHeight());
  ROMol const &draw_mol = rwmol ? *(rwmol) : mol;

  if (drawOptions().includeAtomTags) {
    tagAtoms(draw_mol);
  }
  if (drawOptions().atomRegions.size()) {
    for (const std::vector<int> &region : drawOptions().atomRegions) {
      if (region.size() > 1) {
        Point2D minv = at_cds_[activeMolIdx_][region[0]];
        Point2D maxv = at_cds_[activeMolIdx_][region[0]];
        for (int idx : region) {
          const Point2D &pt = at_cds_[activeMolIdx_][idx];
          minv.x = std::min(minv.x, pt.x);
          minv.y = std::min(minv.y, pt.y);
          maxv.x = std::max(maxv.x, pt.x);
          maxv.y = std::max(maxv.y, pt.y);
        }
        Point2D center = (maxv + minv) / 2;
        Point2D size = (maxv - minv);
        size *= 0.2;
        minv -= size / 2;
        maxv += size / 2;
        setColour(DrawColour(.8, .8, .8));
        // drawEllipse(minv,maxv);
        drawRect(minv, maxv);
      }
    }
  }

  return rwmol;
}

// ****************************************************************************
void MolDraw2D::setupTextDrawer() {
  text_drawer_->setMaxFontSize(drawOptions().maxFontSize);
  text_drawer_->setMinFontSize(drawOptions().minFontSize);
  try {
    text_drawer_->setFontFile(drawOptions().fontFile);
  } catch (std::runtime_error &e) {
    BOOST_LOG(rdWarningLog) << e.what() << std::endl;
    text_drawer_->setFontFile("");
    BOOST_LOG(rdWarningLog) << "Falling back to original font file "
                            << text_drawer_->getFontFile() << "." << std::endl;
  }
}

// ****************************************************************************
void MolDraw2D::drawBonds(
    const ROMol &draw_mol, const vector<int> *highlight_atoms,
    const map<int, DrawColour> *highlight_atom_map,
    const vector<int> *highlight_bonds,
    const map<int, DrawColour> *highlight_bond_map,
    const std::vector<std::pair<DrawColour, DrawColour>> *bond_colours) {
  for (auto this_at : draw_mol.atoms()) {
    int this_idx = this_at->getIdx();
    for (const auto &nbri :
         make_iterator_range(draw_mol.getAtomBonds(this_at))) {
      const Bond *bond = draw_mol[nbri];
      int nbr_idx = bond->getOtherAtomIdx(this_idx);
      if (nbr_idx < static_cast<int>(at_cds_[activeMolIdx_].size()) &&
          nbr_idx > this_idx) {
        drawBond(draw_mol, bond, this_idx, nbr_idx, highlight_atoms,
                 highlight_atom_map, highlight_bonds, highlight_bond_map,
                 bond_colours);
      }
    }
  }
}

// ****************************************************************************
void MolDraw2D::finishMoleculeDraw(const RDKit::ROMol &draw_mol,
                                   const vector<DrawColour> &atom_colours) {
  if (drawOptions().dummiesAreAttachments) {
    for (auto at1 : draw_mol.atoms()) {
      if (at1->hasProp(common_properties::atomLabel) ||
          drawOptions().atomLabels.find(at1->getIdx()) !=
              drawOptions().atomLabels.end()) {
        // skip dummies that explicitly have a label provided
        continue;
      }
      if (at1->getAtomicNum() == 0 && at1->getDegree() == 1) {
        Point2D &at1_cds = at_cds_[activeMolIdx_][at1->getIdx()];
        const auto &iter_pair = draw_mol.getAtomNeighbors(at1);
        const Atom *at2 = draw_mol[*iter_pair.first];
        Point2D &at2_cds = at_cds_[activeMolIdx_][at2->getIdx()];
        drawAttachmentLine(at2_cds, at1_cds, DrawColour(.5, .5, .5));
      }
    }
  }

  for (int i = 0, is = atom_syms_[activeMolIdx_].size(); i < is; ++i) {
    if (!atom_syms_[activeMolIdx_][i].first.empty()) {
      drawAtomLabel(i, atom_colours[i]);
    }
  }
  text_drawer_->setColour(DrawColour(0.0, 0.0, 0.0));
  if (!supportsAnnotations() && !annotations_.empty()) {
    BOOST_LOG(rdWarningLog) << "annotations not currently supported for this "
                               "MolDraw2D class, they will be ignored."
                            << std::endl;
  } else {
    for (const auto &annotation : annotations_[activeMolIdx_]) {
      drawAnnotation(annotation);
    }
  }

  if (drawOptions().includeRadicals) {
    drawRadicals(draw_mol);
  }

  if (!post_shapes_[activeMolIdx_].empty()) {
    MolDraw2D_detail::drawShapes(*this, post_shapes_[activeMolIdx_]);
  }

  if (drawOptions().flagCloseContactsDist >= 0) {
    highlightCloseContacts();
  }
}

// ****************************************************************************
void MolDraw2D::drawLegend(const string &legend) {
  int olh = legend_height_;
  legend_height_ = 0;  // so we use the whole panel

  auto calc_legend_height = [&](const std::vector<std::string> &legend_bits,
                                double &total_width, double &total_height) {
    total_width = total_height = 0;
    for (auto bit : legend_bits) {
      double x_min, y_min, x_max, y_max;
      text_drawer_->getStringExtremes(bit, OrientType::N, x_min, y_min, x_max,
                                      y_max, true);
      total_height += y_max - y_min;
      total_width = std::max(total_width, x_max - x_min);
    }
  };

  if (!legend.empty()) {
    std::vector<std::string> legend_bits;
    // split any strings on newlines
    string next_piece;
    for (auto c : legend) {
      if (c == '\n') {
        if (!next_piece.empty()) {
          legend_bits.push_back(next_piece);
        }
        next_piece = "";
      } else {
        next_piece += c;
      }
    }
    if (!next_piece.empty()) {
      legend_bits.push_back(next_piece);
    }
    double ominfs = text_drawer_->minFontSize();
    text_drawer_->setMinFontSize(-1);

    double o_font_scale = text_drawer_->fontScale();
    double fsize = text_drawer_->fontSize();
    double new_font_scale = o_font_scale * drawOptions().legendFontSize / fsize;
    text_drawer_->setFontScale(new_font_scale);
    double total_width, total_height;
    calc_legend_height(legend_bits, total_width, total_height);
    if (total_height > olh) {
      new_font_scale *= double(olh) / total_height;
      text_drawer_->setFontScale(new_font_scale);
      calc_legend_height(legend_bits, total_width, total_height);
    }
    if (total_width > panelWidth()) {
      new_font_scale *= double(panelWidth()) / total_width;
      text_drawer_->setFontScale(new_font_scale);
      calc_legend_height(legend_bits, total_width, total_height);
    }

    text_drawer_->setColour(drawOptions().legendColour);
    Point2D loc(x_offset_ + panelWidth() / 2,
                y_offset_ + panelHeight() - total_height);
    for (auto bit : legend_bits) {
      text_drawer_->drawString(bit, loc, TextAlignType::MIDDLE);
      double x_min, y_min, x_max, y_max;
      text_drawer_->getStringExtremes(bit, OrientType::N, x_min, y_min, x_max,
                                      y_max, true);
      loc.y += y_max - y_min;
    }
    text_drawer_->setMinFontSize(ominfs);
    text_drawer_->setFontScale(o_font_scale);
  }

  legend_height_ = olh;
}

// ****************************************************************************
void MolDraw2D::drawHighlightedAtom(int atom_idx,
                                    const vector<DrawColour> &colours,
                                    const map<int, double> *highlight_radii) {
  double xradius, yradius;
  Point2D centre;

  calcLabelEllipse(atom_idx, highlight_radii, centre, xradius, yradius);

  int orig_lw = lineWidth();
  bool orig_fp = fillPolys();
  if (!drawOptions().fillHighlights) {
    setLineWidth(getHighlightBondWidth(-1, nullptr));
    setFillPolys(false);
  } else {
    setFillPolys(true);
  }
  if (colours.size() == 1) {
    setColour(colours.front());
    Point2D offset(xradius, yradius);
    Point2D p1 = centre - offset;
    Point2D p2 = centre + offset;
    if (fillPolys()) {
      setLineWidth(1);
    }
    drawEllipse(p1, p2);

    // drawArc(centre, xradius, yradius, 0.0, 360.0);
  } else {
    double arc_size = 360.0 / double(colours.size());
    double arc_start = -90.0;
    for (size_t i = 0; i < colours.size(); ++i) {
      setColour(colours[i]);
      drawArc(centre, xradius, yradius, arc_start, arc_start + arc_size);
      arc_start += arc_size;
    }
  }

  setFillPolys(orig_fp);
  setLineWidth(orig_lw);
}

// ****************************************************************************
void MolDraw2D::calcLabelEllipse(int atom_idx,
                                 const map<int, double> *highlight_radii,
                                 Point2D &centre, double &xradius,
                                 double &yradius) const {
  centre = at_cds_[activeMolIdx_][atom_idx];
  xradius = drawOptions().highlightRadius;
  yradius = xradius;
  if (highlight_radii &&
      highlight_radii->find(atom_idx) != highlight_radii->end()) {
    xradius = highlight_radii->find(atom_idx)->second;
    yradius = xradius;
  }

  if (drawOptions().atomHighlightsAreCircles ||
      atom_syms_[activeMolIdx_][atom_idx].first.empty()) {
    return;
  }

  string atsym = atom_syms_[activeMolIdx_][atom_idx].first;
  OrientType orient = atom_syms_[activeMolIdx_][atom_idx].second;
  double x_min, y_min, x_max, y_max;
  getStringExtremes(atsym, orient, centre, x_min, y_min, x_max, y_max);

  static const double root_2 = sqrt(2.0);
  xradius = max(xradius, root_2 * 0.5 * (x_max - x_min));
  yradius = max(yradius, root_2 * 0.5 * (y_max - y_min));
  centre.x = 0.5 * (x_max + x_min);
  centre.y = 0.5 * (y_max + y_min);
}

// ****************************************************************************
StringRect MolDraw2D::calcAnnotationPosition(const ROMol &mol, const Atom *atom,
                                             const std::string &note) {
  PRECONDITION(atom, "no atom");
  StringRect note_rect;
  if (note.empty()) {
    note_rect.width_ = -1.0;  // so we know it's not valid.
    return note_rect;
  }

  Point2D const &at_cds = at_cds_[activeMolIdx_][atom->getIdx()];
  note_rect.trans_.x = at_cds.x;
  note_rect.trans_.y = at_cds.y;
  double start_ang = getNoteStartAngle(mol, atom);
  calcAtomAnnotationPosition(mol, atom, start_ang, note_rect, note);

  return note_rect;
}

// ****************************************************************************
StringRect MolDraw2D::calcAnnotationPosition(const ROMol &mol, const Bond *bond,
                                             const std::string &note) {
  PRECONDITION(bond, "no bond");
  StringRect note_rect;
  if (note.empty()) {
    note_rect.width_ = -1.0;  // so we know it's not valid.
    return note_rect;
  }
  vector<std::shared_ptr<StringRect>> rects;
  vector<TextDrawType> draw_modes;
  vector<char> draw_chars;

  // at this point, the scale() should still be 1, so min and max font sizes
  // don't make sense, as we're effectively operating on atom coords rather
  // than draw.
  double full_font_scale = text_drawer_->fontScale();
  double min_fs = text_drawer_->minFontSize();
  text_drawer_->setMinFontSize(-1);
  double max_fs = text_drawer_->maxFontSize();
  text_drawer_->setMaxFontSize(-1);
  text_drawer_->setFontScale(drawOptions().annotationFontScale *
                             full_font_scale);
  text_drawer_->getStringRects(note, OrientType::N, rects, draw_modes,
                               draw_chars);
  text_drawer_->setFontScale(full_font_scale);
  text_drawer_->setMinFontSize(min_fs);
  text_drawer_->setMaxFontSize(max_fs);

  Point2D const &at1_cds = at_cds_[activeMolIdx_][bond->getBeginAtomIdx()];
  Point2D const &at2_cds = at_cds_[activeMolIdx_][bond->getEndAtomIdx()];
  Point2D perp = calcPerpendicular(at1_cds, at2_cds);
  Point2D bond_vec = at1_cds.directionVector(at2_cds);
  double bond_len = (at1_cds - at2_cds).length();
  vector<double> mid_offsets{0.5, 0.33, 0.66, 0.25, 0.75};
  double offset_step = drawOptions().multipleBondOffset;
  StringRect least_worst_rect = StringRect();
  least_worst_rect.clash_score_ = 100;
  for (auto mo : mid_offsets) {
    Point2D mid = at1_cds + bond_vec * bond_len * mo;
    for (int j = 1; j < 6; ++j) {
      if (j == 1 && bond->getBondType() > 1) {
        continue;  // multiple bonds will need a bigger offset.
      }
      double offset = j * offset_step;
      note_rect.trans_ = mid + perp * offset;
      StringRect tr(note_rect);
      tr.trans_ =
          getAtomCoords(make_pair(note_rect.trans_.x, note_rect.trans_.y));
      tr.width_ *= scale();
      tr.height_ *= scale();

      if (!doesBondNoteClash(tr, rects, mol, bond)) {
        return note_rect;
      }
      if (note_rect.clash_score_ < least_worst_rect.clash_score_) {
        least_worst_rect = note_rect;
      }
      note_rect.trans_ = mid - perp * offset;
      tr.trans_ =
          getAtomCoords(make_pair(note_rect.trans_.x, note_rect.trans_.y));
      if (!doesBondNoteClash(tr, rects, mol, bond)) {
        return note_rect;
      }
      if (note_rect.clash_score_ < least_worst_rect.clash_score_) {
        least_worst_rect = note_rect;
      }
    }
  }
  return least_worst_rect;
}

// ****************************************************************************
void MolDraw2D::calcAtomAnnotationPosition(const ROMol &mol, const Atom *atom,
                                           double start_ang, StringRect &rect,
                                           const std::string &note) {
  Point2D const &at_cds = at_cds_[activeMolIdx_][atom->getIdx()];
  auto const &atsym = atom_syms_[activeMolIdx_][atom->getIdx()];

  vector<std::shared_ptr<StringRect>> rects;
  vector<TextDrawType> draw_modes;
  vector<char> draw_chars;

  // at this point, the scale() should still be 1, so min and max font sizes
  // don't make sense, as we're effectively operating on atom coords rather
  // than draw.
  double full_font_scale = text_drawer_->fontScale();
  double min_fs = text_drawer_->minFontSize();
  text_drawer_->setMinFontSize(-1);
  double max_fs = text_drawer_->maxFontSize();
  text_drawer_->setMaxFontSize(-1);
  text_drawer_->setFontScale(drawOptions().annotationFontScale *
                             full_font_scale);
  text_drawer_->getStringRects(note, OrientType::N, rects, draw_modes,
                               draw_chars);
  text_drawer_->setFontScale(full_font_scale);
  text_drawer_->setMinFontSize(min_fs);
  text_drawer_->setMaxFontSize(max_fs);

  double rad_step = 0.25;
  StringRect least_worst_rect = StringRect();
  least_worst_rect.clash_score_ = 100;
  for (int j = 1; j < 4; ++j) {
    double note_rad = j * rad_step;
    // experience suggests if there's an atom symbol, the close in
    // radius won't work.
    if (j == 1 && !atsym.first.empty()) {
      continue;
    }
    // scan at 30 degree intervals around the atom looking for somewhere
    // clear for the annotation.
    for (int i = 0; i < 12; ++i) {
      double ang = start_ang + i * 30.0 * M_PI / 180.0;
      rect.trans_.x = at_cds.x + cos(ang) * note_rad;
      rect.trans_.y = at_cds.y + sin(ang) * note_rad;
      // doesAtomNoteClash expects the rect to be in draw coords
      StringRect tr(rect);
      tr.trans_ = getAtomCoords(make_pair(rect.trans_.x, rect.trans_.y));
      tr.width_ *= scale();
      tr.height_ *= scale();
      if (!doesAtomNoteClash(tr, rects, mol, atom->getIdx())) {
        return;
      } else {
        if (rect.clash_score_ < least_worst_rect.clash_score_) {
          least_worst_rect = rect;
        }
      }
    }
  }
  rect = least_worst_rect;
}

// ****************************************************************************
void MolDraw2D::drawHighlightedBonds(
    const RDKit::ROMol &mol,
    const map<int, vector<DrawColour>> &highlight_bond_map,
    const map<int, int> &highlight_linewidth_multipliers,
    const map<int, double> *highlight_radii) {
  int orig_lw = lineWidth();
  for (auto hb : highlight_bond_map) {
    int bond_idx = hb.first;
    if (!drawOptions().fillHighlights) {
      setLineWidth(
          getHighlightBondWidth(bond_idx, &highlight_linewidth_multipliers));
    }
    auto bond = mol.getBondWithIdx(bond_idx);
    int at1_idx = bond->getBeginAtomIdx();
    int at2_idx = bond->getEndAtomIdx();
    Point2D at1_cds = at_cds_[activeMolIdx_][at1_idx];
    Point2D at2_cds = at_cds_[activeMolIdx_][at2_idx];
    Point2D perp = calcPerpendicular(at1_cds, at2_cds);
    double rad = 0.7 * drawOptions().highlightRadius;
    auto draw_adjusted_line = [&](Point2D p1, Point2D p2) {
      adjustLineEndForHighlight(at1_idx, highlight_radii, p2, p1);
      adjustLineEndForHighlight(at2_idx, highlight_radii, p1, p2);
      bool orig_lws = drawOptions().scaleBondWidth;
      drawOptions().scaleBondWidth = drawOptions().scaleHighlightBondWidth;
      drawLine(p1, p2);
      drawOptions().scaleBondWidth = orig_lws;
    };

    if (hb.second.size() < 2) {
      DrawColour col;
      if (hb.second.empty()) {
        col = drawOptions().highlightColour;
      } else {
        col = hb.second.front();
      }
      setColour(col);
      if (drawOptions().fillHighlights) {
        vector<Point2D> line_pts;
        line_pts.emplace_back(at1_cds + perp * rad);
        line_pts.emplace_back(at2_cds + perp * rad);
        line_pts.emplace_back(at2_cds - perp * rad);
        line_pts.emplace_back(at1_cds - perp * rad);
        drawPolygon(line_pts);
      } else {
        draw_adjusted_line(at1_cds + perp * rad, at2_cds + perp * rad);
        draw_adjusted_line(at1_cds - perp * rad, at2_cds - perp * rad);
      }
    } else {
      double col_rad = 2.0 * rad / hb.second.size();
      if (drawOptions().fillHighlights) {
        Point2D p1 = at1_cds - perp * rad;
        Point2D p2 = at2_cds - perp * rad;
        vector<Point2D> line_pts;
        for (size_t i = 0; i < hb.second.size(); ++i) {
          setColour(hb.second[i]);
          line_pts.clear();
          line_pts.emplace_back(p1);
          line_pts.emplace_back(p1 + perp * col_rad);
          line_pts.emplace_back(p2 + perp * col_rad);
          line_pts.emplace_back(p2);
          drawPolygon(line_pts);
          p1 += perp * col_rad;
          p2 += perp * col_rad;
        }
      } else {
        int step = 0;
        for (size_t i = 0; i < hb.second.size(); ++i) {
          setColour(hb.second[i]);
          // draw even numbers from the bottom, odd from the top
          Point2D offset = perp * (rad - step * col_rad);
          if (!(i % 2)) {
            draw_adjusted_line(at1_cds - offset, at2_cds - offset);
          } else {
            draw_adjusted_line(at1_cds + offset, at2_cds + offset);
            step++;
          }
        }
      }
    }
    setLineWidth(orig_lw);
  }
}

// ****************************************************************************
int MolDraw2D::getHighlightBondWidth(
    int bond_idx, const map<int, int> *highlight_linewidth_multipliers) const {
  int bwm = drawOptions().highlightBondWidthMultiplier;
  // if we're not doing filled highlights, the lines need to be narrower
  if (!drawOptions().fillHighlights) {
    bwm /= 2;
    if (bwm < 1) {
      bwm = 1;
    }
  }

  if (highlight_linewidth_multipliers &&
      !highlight_linewidth_multipliers->empty()) {
    auto it = highlight_linewidth_multipliers->find(bond_idx);
    if (it != highlight_linewidth_multipliers->end()) {
      bwm = it->second;
    }
  }
  int tgt_lw = lineWidth() * bwm;
  return tgt_lw;
}

// ****************************************************************************
void MolDraw2D::adjustLineEndForHighlight(
    int at_idx, const map<int, double> *highlight_radii, Point2D p1,
    Point2D &p2) const {
  // this code is transliterated from
  // http://csharphelper.com/blog/2017/08/calculate-where-a-line-segment-and-an-ellipse-intersect-in-c/
  // which has it in C#
  double xradius, yradius;
  Point2D centre;
  calcLabelEllipse(at_idx, highlight_radii, centre, xradius, yradius);
  // cout << "ellipse is : " << centre.x << ", " << centre.y << " rads " <<
  // xradius << " and " << yradius << endl; cout << "p1 = " << p1.x << ", " <<
  // p1.y << endl << "p2 = " << p2.x << ", " << p2.y << endl;
  if (xradius < 1.0e-6 || yradius < 1.0e-6) {
    return;
  }

  // move everything so the ellipse is centred on the origin.
  p1 -= centre;
  p2 -= centre;
  double a2 = xradius * xradius;
  double b2 = yradius * yradius;
  double A =
      (p2.x - p1.x) * (p2.x - p1.x) / a2 + (p2.y - p1.y) * (p2.y - p1.y) / b2;
  double B = 2.0 * p1.x * (p2.x - p1.x) / a2 + 2.0 * p1.y * (p2.y - p1.y) / b2;
  double C = p1.x * p1.x / a2 + p1.y * p1.y / b2 - 1.0;

  auto t_to_point = [&](double t) -> Point2D {
    Point2D ret_val;
    ret_val.x = p1.x + (p2.x - p1.x) * t + centre.x;
    ret_val.y = p1.y + (p2.y - p1.y) * t + centre.y;
    return ret_val;
  };

  double disc = B * B - 4.0 * A * C;
  if (disc < 0.0) {
    // no solutions, leave things as they are.  Bit crap, though.
    return;
  } else if (fabs(disc) < 1.0e-6) {
    // 1 solution
    double t = -B / (2.0 * A);
    // cout << "t = " << t << endl;
    p2 = t_to_point(t);
  } else {
    // 2 solutions - take the one nearest p1.
    double disc_rt = sqrt(disc);
    double t1 = (-B + disc_rt) / (2.0 * A);
    double t2 = (-B - disc_rt) / (2.0 * A);
    // cout << "t1 = " << t1 << "  t2 = " << t2 << endl;
    double t;
    // prefer the t between 0 and 1, as that must be between the original
    // points.  If both are, prefer the lower, as that will be nearest p1,
    // so on the bit of the ellipse the line comes to first.
    bool t1_ok = (t1 >= 0.0 && t1 <= 1.0);
    bool t2_ok = (t2 >= 0.0 && t2 <= 1.0);
    if (t1_ok && !t2_ok) {
      t = t1;
    } else if (t2_ok && !t1_ok) {
      t = t2;
    } else if (t1_ok && t2_ok) {
      t = min(t1, t2);
    } else {
      // the intersections are both outside the line between p1 and p2
      // so don't do anything.
      return;
    }
    // cout << "using t = " << t << endl;
    p2 = t_to_point(t);
  }
  // cout << "p2 = " << p2.x << ", " << p2.y << endl;
}

// ****************************************************************************
void MolDraw2D::extractAtomCoords(const ROMol &mol, int confId,
                                  bool updateBBox) {
  PRECONDITION(activeMolIdx_ >= 0, "no mol id");
  PRECONDITION(static_cast<int>(at_cds_.size()) > activeMolIdx_, "no space");
  PRECONDITION(static_cast<int>(atomic_nums_.size()) > activeMolIdx_,
               "no space");
  PRECONDITION(static_cast<int>(mol.getNumConformers()) > 0, "no coords");

  if (updateBBox) {
    bbox_[0].x = bbox_[0].y = numeric_limits<double>::max();
    bbox_[1].x = bbox_[1].y = -1 * numeric_limits<double>::max();
  }
  const RDGeom::POINT3D_VECT &locs = mol.getConformer(confId).getPositions();

  // the transformation rotates anti-clockwise, as is conventional, but
  // probably not what our user expects.
  double rot = -drawOptions().rotate * M_PI / 180.0;
  // assuming that if drawOptions().rotate is set to 0.0, rot will be
  // exactly 0.0 without worrying about floating point number dust.  Does
  // anyone know if this is true?  It's not the end of the world if not,
  // as it's just an extra largely pointless rotation.
  // Floating point numbers are like piles of sand; every time you move
  // them around, you lose a little sand and pick up a little dirt.
  // — Brian Kernighan and P.J. Plauger
  // Nothing brings fear to my heart more than a floating point number.
  // — Gerald Jay Sussman
  // Some developers, when encountering a problem, say: “I know, I’ll
  // use floating-point numbers!”   Now, they have 1.9999999997 problems.
  // — unknown
  RDGeom::Transform2D trans;
  trans.SetTransform(Point2D(0.0, 0.0), rot);
  at_cds_[activeMolIdx_].clear();
  for (auto this_at : mol.atoms()) {
    int this_idx = this_at->getIdx();
    Point2D pt(locs[this_idx].x, locs[this_idx].y);
    if (rot != 0.0) {
      trans.TransformPoint(pt);
    }
    at_cds_[activeMolIdx_].emplace_back(pt);

    if (updateBBox) {
      bbox_[0].x = std::min(bbox_[0].x, pt.x);
      bbox_[0].y = std::min(bbox_[0].y, pt.y);
      bbox_[1].x = std::max(bbox_[1].x, pt.x);
      bbox_[1].y = std::max(bbox_[1].y, pt.y);
    }
  }
}

// ****************************************************************************
void MolDraw2D::extractAtomSymbols(const ROMol &mol) {
  PRECONDITION(activeMolIdx_ >= 0, "no mol id");
  PRECONDITION(static_cast<int>(atom_syms_.size()) > activeMolIdx_, "no space");
  PRECONDITION(static_cast<int>(atomic_nums_.size()) > activeMolIdx_,
               "no space");

  atomic_nums_[activeMolIdx_].clear();
  for (auto at1 : mol.atoms()) {
    atom_syms_[activeMolIdx_].emplace_back(getAtomSymbolAndOrientation(*at1));
    atomic_nums_[activeMolIdx_].emplace_back(at1->getAtomicNum());
  }
}

// ****************************************************************************
void MolDraw2D::extractAtomNotes(const ROMol &mol) {
  PRECONDITION(activeMolIdx_ >= 0, "no mol id");
  PRECONDITION(static_cast<int>(annotations_.size()) > activeMolIdx_,
               "no space");

  for (auto atom : mol.atoms()) {
    std::string note;
    if (atom->getPropIfPresent(common_properties::atomNote, note)) {
      if (!note.empty()) {
        auto note_rect = calcAnnotationPosition(mol, atom, note);
        if (note_rect.width_ < 0.0) {
          cerr << "Couldn't find good place for note " << note << " for atom "
               << atom->getIdx() << endl;
        } else {
          AnnotationType annot;
          annot.text_ = note;
          annot.rect_ = note_rect;
          annotations_[activeMolIdx_].push_back(annot);
        }
      }
    }
  }
}

// ****************************************************************************
void MolDraw2D::extractBondNotes(const ROMol &mol) {
  PRECONDITION(activeMolIdx_ >= 0, "no mol id");
  PRECONDITION(static_cast<int>(annotations_.size()) > activeMolIdx_,
               "no space");

  for (auto bond : mol.bonds()) {
    std::string note;
    if (bond->getPropIfPresent(common_properties::bondNote, note)) {
      if (!note.empty()) {
        auto note_rect = calcAnnotationPosition(mol, bond, note);
        if (note_rect.width_ < 0.0) {
          cerr << "Couldn't find good place for note " << note << " for bond "
               << bond->getIdx() << endl;
        } else {
          AnnotationType annot;
          annot.text_ = note;
          annot.rect_ = note_rect;
          annotations_[activeMolIdx_].push_back(annot);
        }
      }
    }
  }
}

// ****************************************************************************
void MolDraw2D::extractRadicals(const ROMol &mol) {
  PRECONDITION(activeMolIdx_ >= 0, "no mol id");
  PRECONDITION(static_cast<int>(radicals_.size()) > activeMolIdx_, "no space");

  for (auto atom : mol.atoms()) {
    if (!atom->getNumRadicalElectrons()) {
      continue;
    }
    std::shared_ptr<StringRect> rad_rect(new StringRect);
    OrientType orient = calcRadicalRect(mol, atom, *rad_rect);
    radicals_[activeMolIdx_].push_back(make_pair(rad_rect, orient));
  }
}

// ****************************************************************************
void MolDraw2D::extractBrackets(const ROMol &mol) {
  PRECONDITION(activeMolIdx_ >= 0, "no mol id");
  PRECONDITION(static_cast<int>(post_shapes_.size()) > activeMolIdx_,
               "no space");
  PRECONDITION(static_cast<int>(annotations_.size()) > activeMolIdx_,
               "no space");
  auto &sgs = getSubstanceGroups(mol);
  if (sgs.empty()) {
    return;
  }
  // details of this transformation are in extractAtomCoords
  double rot = -drawOptions().rotate * M_PI / 180.0;
  RDGeom::Transform2D trans;
  trans.SetTransform(Point2D(0.0, 0.0), rot);
  for (auto &sg : sgs) {
    if (sg.getBrackets().empty()) {
      continue;
    }
    // figure out the location of the reference point we'll use to figure out
    // which direction the bracket points
    // Thanks to John Mayfield for the thoughts on the best way to do this:
    //   http://efficientbits.blogspot.com/2015/11/bringing-molfile-sgroups-to-cdk.html
    Point2D refPt{0., 0.};
    if (!sg.getAtoms().empty()) {
      // use the average position of the atoms in the sgroup
      for (auto aidx : sg.getAtoms()) {
        refPt += at_cds_[activeMolIdx_][aidx];
      }
      refPt /= sg.getAtoms().size();
    }

    std::vector<std::pair<Point2D, Point2D>> sgBondSegments;
    for (auto bndIdx : sg.getBonds()) {
      const auto bnd = mol.getBondWithIdx(bndIdx);
      if (std::find(sg.getAtoms().begin(), sg.getAtoms().end(),
                    bnd->getBeginAtomIdx()) != sg.getAtoms().end()) {
        sgBondSegments.push_back(
            std::make_pair(at_cds_[activeMolIdx_][bnd->getBeginAtomIdx()],
                           at_cds_[activeMolIdx_][bnd->getEndAtomIdx()]));

      } else if (std::find(sg.getAtoms().begin(), sg.getAtoms().end(),
                           bnd->getEndAtomIdx()) != sg.getAtoms().end()) {
        sgBondSegments.push_back(
            std::make_pair(at_cds_[activeMolIdx_][bnd->getEndAtomIdx()],
                           at_cds_[activeMolIdx_][bnd->getBeginAtomIdx()]));
      }
    }
    for (const auto &brk : sg.getBrackets()) {
      Point2D p1{brk[0]};
      Point2D p2{brk[1]};
      trans.TransformPoint(p1);
      trans.TransformPoint(p2);
      MolDrawShape shp;
      shp.points =
          MolDraw2D_detail::getBracketPoints(p1, p2, refPt, sgBondSegments);
      shp.shapeType = MolDrawShapeType::Polyline;
      post_shapes_[activeMolIdx_].emplace_back(std::move(shp));
    }
    if (supportsAnnotations()) {
      // FIX: we could imagine changing this to always show the annotations on
      // the right-most (or bottom-most) bracket

      std::string connect;
      if (sg.getPropIfPresent("CONNECT", connect)) {
        // annotations go on the last bracket of an sgroup
        const auto &brkShp = post_shapes_[activeMolIdx_].back();
        StringRect rect;
        // CONNECT goes at the top
        auto topPt = brkShp.points[1];
        auto brkPt = brkShp.points[0];
        if (brkShp.points[2].y > topPt.y) {
          topPt = brkShp.points[2];
          brkPt = brkShp.points[3];
        }
        rect.trans_ = topPt + (topPt - brkPt);
        AnnotationType annot;
        annot.text_ = connect;
        annot.rect_ = rect;
        // if we're to the right of the bracket, we need to left justify,
        // otherwise things seem to work as is
        if (brkPt.x < topPt.x) {
          annot.align_ = TextAlignType::START;
        }
        annotations_[activeMolIdx_].push_back(annot);
      }
      std::string label;
      if (sg.getPropIfPresent("LABEL", label)) {
        // annotations go on the last bracket of an sgroup
        const auto &brkShp = post_shapes_[activeMolIdx_].back();
        StringRect rect;
        // LABEL goes at the bottom
        auto botPt = brkShp.points[2];
        auto brkPt = brkShp.points[3];
        if (brkShp.points[1].y < botPt.y) {
          botPt = brkShp.points[1];
          brkPt = brkShp.points[0];
        }
        rect.trans_ = botPt + (botPt - brkPt);
        AnnotationType annot;
        annot.text_ = label;
        annot.rect_ = rect;
        annotations_[activeMolIdx_].push_back(annot);
      }
    }
  }
}

// ****************************************************************************
<<<<<<< HEAD
void MolDraw2D::extractSGroupData(const ROMol &mol) {
  PRECONDITION(activeMolIdx_ >= 0, "no mol id");
  PRECONDITION(static_cast<int>(annotations_.size()) > activeMolIdx_,
               "no space");
  if (!supportsAnnotations()) {
    return;
  }
  auto &sgs = getSubstanceGroups(mol);
  if (sgs.empty()) {
    return;
  }

  // details of this transformation are in extractAtomCoords
  double rot = -drawOptions().rotate * M_PI / 180.0;
  RDGeom::Transform2D tform;
  tform.SetTransform(Point2D(0.0, 0.0), rot);

  for (const auto &sg : sgs) {
    std::string typ;
    if (sg.getPropIfPresent("TYPE", typ) && typ == "DAT") {
      std::string text;
      // it seems like we should be rendering FIELDNAME, but
      // Marvin Sketch, Biovia Draw, and ChemDraw don't do it
      // if (sg.getPropIfPresent("FIELDNAME", text)) {
      //   text += "=";
      // };
      if (sg.hasProp("DATAFIELDS")) {
        STR_VECT dfs = sg.getProp<STR_VECT>("DATAFIELDS");
        for (const auto &df : dfs) {
          text += df + "|";
        }
        text.pop_back();
      }
      if (text.empty()) {
        continue;
      }
      int atomIdx = -1;
      if (!sg.getAtoms().empty()) {
        atomIdx = sg.getAtoms()[0];
      };
      StringRect rect;
      std::string fieldDisp;
      if (sg.getPropIfPresent("FIELDDISP", fieldDisp)) {
        double xp = FileParserUtils::stripSpacesAndCast<double>(
            fieldDisp.substr(3, 10));
        double yp = FileParserUtils::stripSpacesAndCast<double>(
            fieldDisp.substr(13, 10));
        Point2D origLoc{xp, yp};

        if (fieldDisp[25] == 'R') {
          origLoc += mol.getConformer().getAtomPos(atomIdx);
        } else {
          if (mol.hasProp("_centroidx")) {
            Point2D centroid;
            mol.getProp("_centroidx", centroid.x);
            mol.getProp("_centroidy", centroid.y);
            origLoc += centroid;
          }
        }
        tform.TransformPoint(origLoc);
        rect.trans_ = origLoc;
      } else if (atomIdx >= 0) {
        rect = calcAnnotationPosition(mol, mol.getAtomWithIdx(atomIdx), text);
      } else {
        BOOST_LOG(rdWarningLog)
            << "FIELDDISP info not found for DAT SGroup which isn't associated "
               "with an atom. SGroup will not be rendered."
            << std::endl;
        text = "";
      }
      if (!text.empty()) {
        AnnotationType annot;
        annot.text_ = text;
        annot.rect_ = rect;
        // looks like everybody renders these left justified
        annot.align_ = TextAlignType::START;
        annotations_[activeMolIdx_].push_back(annot);
=======
void MolDraw2D::extractVariableBonds(const ROMol &mol) {
  PRECONDITION(activeMolIdx_ >= 0, "no mol id");
  PRECONDITION(static_cast<int>(pre_shapes_.size()) > activeMolIdx_,
               "no space");
  PRECONDITION(static_cast<int>(annotations_.size()) > activeMolIdx_,
               "no space");

  boost::dynamic_bitset<> atomsInvolved(mol.getNumAtoms());
  for (const auto bond : mol.bonds()) {
    std::string endpts;
    std::string attach;
    if (bond->getPropIfPresent(common_properties::_MolFileBondEndPts, endpts) &&
        bond->getPropIfPresent(common_properties::_MolFileBondAttach, attach)) {
      // FIX: maybe distinguish between "ANY" and "ALL" values of attach here?
      std::vector<unsigned int> oats =
          RDKit::SGroupParsing::ParseV3000Array<unsigned int>(endpts);
      atomsInvolved.reset();
      // decrement the indices and do error checking:
      for (auto &oat : oats) {
        if (oat == 0 || oat > mol.getNumAtoms()) {
          throw ValueErrorException("Bad variation point index");
        }
        --oat;
        atomsInvolved.set(oat);
        MolDrawShape shp;
        shp.shapeType = MolDrawShapeType::Ellipse;
        shp.lineWidth = 1;
        shp.lineColour = drawOptions().variableAttachmentColour;
        shp.fill = true;
        auto center = at_cds_[activeMolIdx_][oat];
        Point2D offset{drawOptions().variableAtomRadius,
                       drawOptions().variableAtomRadius};
        shp.points = {center + offset, center - offset};
        pre_shapes_[activeMolIdx_].emplace_back(std::move(shp));
      }

      for (const auto bond : mol.bonds()) {
        if (atomsInvolved[bond->getBeginAtomIdx()] &&
            atomsInvolved[bond->getEndAtomIdx()]) {
          MolDrawShape shp;
          shp.shapeType = MolDrawShapeType::Polyline;
          shp.lineWidth =
              lineWidth() * drawOptions().variableBondWidthMultiplier;
          shp.scaleLineWidth = true;
          shp.lineColour = drawOptions().variableAttachmentColour;
          shp.fill = false;
          shp.points = {at_cds_[activeMolIdx_][bond->getBeginAtomIdx()],
                        at_cds_[activeMolIdx_][bond->getEndAtomIdx()]};
          pre_shapes_[activeMolIdx_].emplace_back(std::move(shp));
        }
      }
      // correct the symbol of the end atom (remove the *):
      if (!bond->getBeginAtom()->getAtomicNum()) {
        atom_syms_[activeMolIdx_][bond->getBeginAtomIdx()] =
            std::make_pair("", OrientType::C);
>>>>>>> 8527f0bf
      }
    }
  }
}

// ****************************************************************************
void MolDraw2D::drawBond(
    const ROMol &mol, const Bond *bond, int at1_idx, int at2_idx,
    const vector<int> *highlight_atoms,
    const map<int, DrawColour> *highlight_atom_map,
    const vector<int> *highlight_bonds,
    const map<int, DrawColour> *highlight_bond_map,
    const std::vector<std::pair<DrawColour, DrawColour>> *bond_colours) {
  PRECONDITION(bond, "no bond");
  PRECONDITION(activeMolIdx_ >= 0, "bad mol idx");
  RDUNUSED_PARAM(highlight_atoms);
  RDUNUSED_PARAM(highlight_atom_map);
  static const DashPattern noDash;
  static const DashPattern dots = assign::list_of(2)(6);
  static const DashPattern dashes = assign::list_of(6)(6);
  static const DashPattern shortDashes = assign::list_of(2)(2);

  const Atom *at1 = mol.getAtomWithIdx(at1_idx);
  const Atom *at2 = mol.getAtomWithIdx(at2_idx);
  Point2D at1_cds = at_cds_[activeMolIdx_][at1_idx];
  Point2D at2_cds = at_cds_[activeMolIdx_][at2_idx];

  double double_bond_offset = options_.multipleBondOffset;
  // mol files from, for example, Marvin use a bond length of 1 for just about
  // everything. When this is the case, the default multipleBondOffset is just
  // too much, so scale it back.
  if ((at1_cds - at2_cds).lengthSq() < 1.4) {
    double_bond_offset *= 0.6;
  }

  adjustBondEndForLabel(at1_idx, at2_cds, at1_cds);
  adjustBondEndForLabel(at2_idx, at1_cds, at2_cds);

  bool highlight_bond = false;
  if (highlight_bonds &&
      std::find(highlight_bonds->begin(), highlight_bonds->end(),
                bond->getIdx()) != highlight_bonds->end()) {
    highlight_bond = true;
  }

  DrawColour col1, col2;
  int orig_lw = lineWidth();
  if (bond_colours) {
    col1 = (*bond_colours)[bond->getIdx()].first;
    col2 = (*bond_colours)[bond->getIdx()].second;
  } else {
    if (!highlight_bond) {
      col1 = getColour(at1_idx);
      col2 = getColour(at2_idx);
    } else {
      if (highlight_bond_map && highlight_bond_map->find(bond->getIdx()) !=
                                    highlight_bond_map->end()) {
        col1 = col2 = highlight_bond_map->find(bond->getIdx())->second;
      } else {
        col1 = col2 = drawOptions().highlightColour;
      }
      if (drawOptions().continuousHighlight) {
        setLineWidth(getHighlightBondWidth(bond->getIdx(), nullptr));
      } else {
        setLineWidth(getHighlightBondWidth(bond->getIdx(), nullptr) / 4);
      }
    }
  }

  Bond::BondType bt = bond->getBondType();
  bool isComplex = false;
  if (bond->hasQuery()) {
    std::string descr = bond->getQuery()->getDescription();
    if (bond->getQuery()->getNegation() || descr != "BondOrder") {
      isComplex = true;
    }
    if (isComplex) {
      setDash(dots);
      bool orig_slw = drawOptions().scaleBondWidth;
      if (highlight_bond) {
        drawOptions().scaleBondWidth = drawOptions().scaleHighlightBondWidth;
      }
      drawLine(at1_cds, at2_cds, col1, col2);
      drawOptions().scaleBondWidth = orig_slw;
      setDash(noDash);
    } else {
      bt = static_cast<Bond::BondType>(
          static_cast<BOND_EQUALS_QUERY *>(bond->getQuery())->getVal());
    }
  }

  if (!isComplex) {
    // it's a double bond and one end is 1-connected, do two lines parallel
    // to the atom-atom line.
    if (bt == Bond::DOUBLE || bt == Bond::AROMATIC) {
      Point2D l1s, l1f, l2s, l2f;
      calcDoubleBondLines(mol, double_bond_offset, bond, at1_cds, at2_cds, l1s,
                          l1f, l2s, l2f);
      bool orig_slw = drawOptions().scaleBondWidth;
      if (highlight_bond) {
        drawOptions().scaleBondWidth = drawOptions().scaleHighlightBondWidth;
      }
      drawLine(l1s, l1f, col1, col2);
      if (bt == Bond::AROMATIC) {
        setDash(dashes);
      }
      drawLine(l2s, l2f, col1, col2);
      if (bt == Bond::AROMATIC) {
        setDash(noDash);
      }
      drawOptions().scaleBondWidth = orig_slw;
    } else if (Bond::SINGLE == bt && (Bond::BEGINWEDGE == bond->getBondDir() ||
                                      Bond::BEGINDASH == bond->getBondDir())) {
      // std::cerr << "WEDGE: from " << at1->getIdx() << " | "
      //           << bond->getBeginAtomIdx() << "-" << bond->getEndAtomIdx()
      //           << std::endl;
      // swap the direction if at1 has does not have stereochem set
      // or if at2 does have stereochem set and the bond starts there
      if ((at1->getChiralTag() != Atom::CHI_TETRAHEDRAL_CW &&
           at1->getChiralTag() != Atom::CHI_TETRAHEDRAL_CCW) ||
          (at1->getIdx() != bond->getBeginAtomIdx() &&
           (at2->getChiralTag() == Atom::CHI_TETRAHEDRAL_CW ||
            at2->getChiralTag() == Atom::CHI_TETRAHEDRAL_CCW))) {
        // std::cerr << "  swap" << std::endl;
        swap(at1_cds, at2_cds);
        swap(col1, col2);
      }
      // deliberately not scaling highlighted bond width
      if (Bond::BEGINWEDGE == bond->getBondDir()) {
        drawWedgedBond(at1_cds, at2_cds, false, col1, col2);
      } else {
        drawWedgedBond(at1_cds, at2_cds, true, col1, col2);
      }
    } else if (Bond::SINGLE == bt && Bond::UNKNOWN == bond->getBondDir()) {
      // unspecified stereo
      // deliberately not scaling highlighted bond width
      drawWavyLine(at1_cds, at2_cds, col1, col2);
    } else if (Bond::DATIVE == bt || Bond::DATIVEL == bt ||
               Bond::DATIVER == bt) {
      // deliberately not scaling highlighted bond width as I think
      // the arrowhead will look ugly.
      if (static_cast<unsigned int>(at1_idx) == bond->getBeginAtomIdx()) {
        drawDativeBond(at1_cds, at2_cds, col1, col2);
      } else {
        drawDativeBond(at2_cds, at1_cds, col2, col1);
      }
    } else if (Bond::ZERO == bt) {
      setDash(shortDashes);
      bool orig_slw = drawOptions().scaleBondWidth;
      if (highlight_bond) {
        drawOptions().scaleBondWidth = drawOptions().scaleHighlightBondWidth;
      }
      drawLine(at1_cds, at2_cds, col1, col2);
      drawOptions().scaleBondWidth = orig_slw;
      setDash(noDash);
    } else {
      // in all other cases, we will definitely want to draw a line between
      // the two atoms
      bool orig_slw = drawOptions().scaleBondWidth;
      if (highlight_bond) {
        drawOptions().scaleBondWidth = drawOptions().scaleHighlightBondWidth;
      }
      drawLine(at1_cds, at2_cds, col1, col2);
      if (Bond::TRIPLE == bt) {
        Point2D l1s, l1f, l2s, l2f;
        calcTripleBondLines(double_bond_offset, bond, at1_cds, at2_cds, l1s,
                            l1f, l2s, l2f);
        drawLine(l1s, l1f, col1, col2);
        drawLine(l2s, l2f, col1, col2);
      }
      drawOptions().scaleBondWidth = orig_slw;
    }
  }
  if (highlight_bond) {
    setLineWidth(orig_lw);
  }
}

// ****************************************************************************
void MolDraw2D::drawWedgedBond(const Point2D &cds1, const Point2D &cds2,
                               bool draw_dashed, const DrawColour &col1,
                               const DrawColour &col2) {
  Point2D perp = calcPerpendicular(cds1, cds2);
  Point2D disp = perp * 0.15;
  // make sure the displacement isn't too large using the current scale factor
  // (part of github #985)
  // the constants are empirical to make sure that the wedge is visible, but
  // not absurdly large.
  if (scale_ > 40) {
    disp *= .6;
  }
  Point2D end1 = cds2 + disp;
  Point2D end2 = cds2 - disp;

  setColour(col1);
  if (draw_dashed) {
    setFillPolys(false);

    unsigned int nDashes;
    // empirical cutoff to make sure we don't have too many dashes in the
    // wedge:
    auto factor = scale_ * (cds1 - cds2).lengthSq();
    if (factor < 20) {
      nDashes = 3;
    } else if (factor < 30) {
      nDashes = 4;
    } else if (factor < 45) {
      nDashes = 5;
    } else {
      nDashes = 6;
    }

    int orig_lw = lineWidth();
    int tgt_lw = 1;  // use the minimum line width
    setLineWidth(tgt_lw);

    Point2D e1 = end1 - cds1;
    Point2D e2 = end2 - cds1;
    for (unsigned int i = 1; i < nDashes + 1; ++i) {
      if ((nDashes / 2 + 1) == i) {
        setColour(col2);
      }
      Point2D e11 = cds1 + e1 * (rdcast<double>(i) / nDashes);
      Point2D e22 = cds1 + e2 * (rdcast<double>(i) / nDashes);
      if (drawOptions().comicMode) {
        auto pts = MolDraw2D_detail::handdrawnLine(e11, e22, scale_);
        drawPolygon(pts);
      } else {
        drawLine(e11, e22);
      }
    }
    setLineWidth(orig_lw);
  } else {
    setFillPolys(true);
    if (col1 == col2) {
      drawTriangle(cds1, end1, end2);
    } else {
      Point2D e1 = end1 - cds1;
      Point2D e2 = end2 - cds1;
      Point2D mid1 = cds1 + e1 * 0.5;
      Point2D mid2 = cds1 + e2 * 0.5;
      drawTriangle(cds1, mid1, mid2);
      setColour(col2);
      drawTriangle(mid1, end2, end1);
      drawTriangle(mid1, mid2, end2);
    }
  }
}  // namespace RDKit

// ****************************************************************************
void MolDraw2D::drawDativeBond(const Point2D &cds1, const Point2D &cds2,
                               const DrawColour &col1, const DrawColour &col2) {
  Point2D mid = (cds1 + cds2) * 0.5;
  drawLine(cds1, mid, col1, col1);

  setColour(col2);
  bool asPolygon = true;
  double frac = 0.2;
  double angle = M_PI / 6;
  // the polygon triangle at the end extends past cds2, so step back a bit
  // so as not to trample on anything else.
  Point2D delta = mid - cds2;
  Point2D end = cds2 + delta * frac;
  drawArrow(mid, end, asPolygon, frac, angle);
}

// ****************************************************************************
void MolDraw2D::drawAtomLabel(int atom_num,
                              const std::vector<int> *highlight_atoms,
                              const std::map<int, DrawColour> *highlight_map) {
  drawAtomLabel(atom_num, getColour(atom_num, highlight_atoms, highlight_map));
}

// ****************************************************************************
void MolDraw2D::drawAtomLabel(int atom_num, const DrawColour &draw_colour) {
  text_drawer_->setColour(draw_colour);
  Point2D draw_cds = getDrawCoords(atom_num);
  text_drawer_->drawString(atom_syms_[activeMolIdx_][atom_num].first, draw_cds,
                           atom_syms_[activeMolIdx_][atom_num].second);
  // this is useful for debugging the drawings.
  //  int olw = lineWidth();
  //  setLineWidth(1);
  //  text_drawer_->drawStringRects(atom_syms_[activeMolIdx_][atom_num].first,
  //                                atom_syms_[activeMolIdx_][atom_num].second,
  //                                draw_cds, *this);
  //  setLineWidth(olw);
}

// ****************************************************************************
void MolDraw2D::drawAnnotation(const AnnotationType &annot) {
  double full_font_scale = text_drawer_->fontScale();
  // turn off minFontSize for the annotation, as we do want it to be smaller
  // than the letters, even if that makes it tiny.  The annotation positions
  // have been calculated on the assumption that this is the case, and if
  // minFontSize is applied, they may well clash with the atom symbols.
  double omfs = text_drawer_->minFontSize();
  text_drawer_->setMinFontSize(-1);
  text_drawer_->setFontScale(drawOptions().annotationFontScale *
                             full_font_scale);
  Point2D draw_cds = getDrawCoords(annot.rect_.trans_);
  text_drawer_->drawString(annot.text_, draw_cds, annot.align_);

  text_drawer_->setMinFontSize(omfs);
  text_drawer_->setFontScale(full_font_scale);
}

// ****************************************************************************
OrientType MolDraw2D::calcRadicalRect(const ROMol &mol, const Atom *atom,
                                      StringRect &rad_rect) {
  int num_rade = atom->getNumRadicalElectrons();
  double spot_rad = 0.2 * drawOptions().multipleBondOffset;
  Point2D const &at_cds = at_cds_[activeMolIdx_][atom->getIdx()];
  string const &at_sym = atom_syms_[activeMolIdx_][atom->getIdx()].first;
  OrientType orient = atom_syms_[activeMolIdx_][atom->getIdx()].second;
  double rad_size = (3 * num_rade - 1) * spot_rad;
  rad_size = (4 * num_rade - 2) * spot_rad;
  double x_min, y_min, x_max, y_max;
  Point2D at_draw_cds = getDrawCoords(at_cds);
  if (!at_sym.empty()) {
    text_drawer_->getStringExtremes(at_sym, orient, x_min, y_min, x_max, y_max);
    x_min += at_draw_cds.x;
    x_max += at_draw_cds.x;
    y_min += at_draw_cds.y;
    y_max += at_draw_cds.y;
  } else {
    x_min = at_draw_cds.x - 3 * spot_rad * text_drawer_->fontScale();
    x_max = at_draw_cds.x + 3 * spot_rad * text_drawer_->fontScale();
    y_min = at_draw_cds.y - 3 * spot_rad * text_drawer_->fontScale();
    y_max = at_draw_cds.y + 3 * spot_rad * text_drawer_->fontScale();
  }

  auto rect_to_atom_coords = [&](StringRect &rect) {
    rect.width_ /= text_drawer_->fontScale();
    rect.height_ /= text_drawer_->fontScale();
    rect.trans_ = getAtomCoords(make_pair(rect.trans_.x, rect.trans_.y));
  };

  auto try_all = [&](OrientType ornt) -> bool {
    vector<std::shared_ptr<StringRect>> rad_rects(
        1, std::shared_ptr<StringRect>(new StringRect(rad_rect)));
    if (!text_drawer_->doesRectIntersect(at_sym, ornt, at_cds, rad_rect) &&
        !doesAtomNoteClash(rad_rect, rad_rects, mol, atom->getIdx())) {
      rect_to_atom_coords(rad_rect);
      return true;
    } else {
      return false;
    }
  };

  auto try_north = [&]() -> bool {
    rad_rect.width_ = rad_size * text_drawer_->fontScale();
    rad_rect.height_ = spot_rad * 3.0 * text_drawer_->fontScale();
    rad_rect.trans_.x = at_draw_cds.x;
    rad_rect.trans_.y = y_max + 0.5 * rad_rect.height_;
    return try_all(OrientType::N);
  };
  auto try_south = [&]() -> bool {
    rad_rect.width_ = rad_size * text_drawer_->fontScale();
    rad_rect.height_ = spot_rad * 3.0 * text_drawer_->fontScale();
    rad_rect.trans_.x = at_draw_cds.x;
    rad_rect.trans_.y = y_min - 0.5 * rad_rect.height_;
    return try_all(OrientType::S);
  };
  auto try_east = [&]() -> bool {
    rad_rect.trans_.x = x_max + 3.0 * spot_rad * text_drawer_->fontScale();
    rad_rect.trans_.y = at_draw_cds.y;
    rad_rect.width_ = spot_rad * 1.5 * text_drawer_->fontScale();
    rad_rect.height_ = rad_size * text_drawer_->fontScale();
    return try_all(OrientType::E);
  };
  auto try_west = [&]() -> bool {
    rad_rect.trans_.x = x_min - 3.0 * spot_rad * text_drawer_->fontScale();
    rad_rect.trans_.y = at_draw_cds.y;
    rad_rect.width_ = spot_rad * 1.5 * text_drawer_->fontScale();
    rad_rect.height_ = rad_size * text_drawer_->fontScale();
    return try_all(OrientType::W);
  };

  auto try_rads = [&](OrientType ornt) -> bool {
    switch (ornt) {
      case OrientType::N:
      case OrientType::C:
        return try_north();
      case OrientType::E:
        return try_east();
      case OrientType::S:
        return try_south();
      case OrientType::W:
        return try_west();
    }
    return false;
  };
  if (try_rads(orient)) {
    return orient;
  }
  OrientType all_ors[4] = {OrientType::N, OrientType::E, OrientType::S,
                           OrientType::W};
  for (int io = 0; io < 4; ++io) {
    if (orient != all_ors[io]) {
      if (try_rads(all_ors[io])) {
        return all_ors[io];
      }
    }
  }
  // stick them N irrespective of a clash whilst muttering "sod it"
  // under our breath.
  try_north();
  return OrientType::N;
}

namespace {}  // namespace

// ****************************************************************************
void MolDraw2D::drawRadicals(const ROMol &mol) {
  // take account of differing font scale and main scale if we've hit
  // max or min font size.
  double f_scale = text_drawer_->fontScale() / scale();
  double spot_rad = 0.2 * drawOptions().multipleBondOffset * f_scale;
  setColour(DrawColour(0.0, 0.0, 0.0));
  // Point2D should be in atom coords
  auto draw_spot = [&](const Point2D &cds) {
    bool ofp = fillPolys();
    setFillPolys(true);
    int olw = lineWidth();
    setLineWidth(0);
    drawArc(cds, spot_rad, 0, 360);
    setLineWidth(olw);
    setFillPolys(ofp);
  };
  // cds in draw coords

  auto draw_spots = [&](const Point2D &cds, int num_spots, double width,
                        int dir = 0) {
    Point2D ncds = cds;
    switch (num_spots) {
      case 3:
        draw_spot(ncds);
        if (dir) {
          ncds.y = cds.y - 0.5 * width + spot_rad;
        } else {
          ncds.x = cds.x - 0.5 * width + spot_rad;
        }
        draw_spot(ncds);
        if (dir) {
          ncds.y = cds.y + 0.5 * width - spot_rad;
        } else {
          ncds.x = cds.x + 0.5 * width - spot_rad;
        }
        draw_spot(ncds);
        /* fallthrough */
      case 1:
        draw_spot(cds);
        break;
      case 4:
        if (dir) {
          ncds.y = cds.y + 6.0 * spot_rad;
        } else {
          ncds.x = cds.x + 6.0 * spot_rad;
        }
        draw_spot(ncds);
        if (dir) {
          ncds.y = cds.y - 6.0 * spot_rad;
        } else {
          ncds.x = cds.x - 6.0 * spot_rad;
        }
        draw_spot(ncds);
        /* fallthrough */
      case 2:
        if (dir) {
          ncds.y = cds.y + 2.0 * spot_rad;
        } else {
          ncds.x = cds.x + 2.0 * spot_rad;
        }
        draw_spot(ncds);
        if (dir) {
          ncds.y = cds.y - 2.0 * spot_rad;
        } else {
          ncds.x = cds.x - 2.0 * spot_rad;
        }
        draw_spot(ncds);
        break;
    }
  };

  size_t rad_num = 0;
  for (auto atom : mol.atoms()) {
    int num_rade = atom->getNumRadicalElectrons();
    if (!num_rade) {
      continue;
    }
    auto rad_rect = radicals_[activeMolIdx_][rad_num].first;
    OrientType draw_or = radicals_[activeMolIdx_][rad_num].second;
    if (draw_or == OrientType::N || draw_or == OrientType::S ||
        draw_or == OrientType::C) {
      draw_spots(rad_rect->trans_, num_rade, rad_rect->width_, 0);
    } else {
      draw_spots(rad_rect->trans_, num_rade, rad_rect->height_, 1);
    }
    ++rad_num;
  }
}

// ****************************************************************************
double MolDraw2D::getNoteStartAngle(const ROMol &mol, const Atom *atom) const {
  if (atom->getDegree() == 0) {
    return M_PI / 2.0;
  }
  Point2D at_cds = at_cds_[activeMolIdx_][atom->getIdx()];
  vector<Point2D> bond_vecs;
  for (const auto &nbr : make_iterator_range(mol.getAtomNeighbors(atom))) {
    Point2D bond_vec = at_cds.directionVector(at_cds_[activeMolIdx_][nbr]);
    bond_vec.normalize();
    bond_vecs.emplace_back(bond_vec);
  }

  Point2D ret_vec;
  if (bond_vecs.size() == 1) {
    if (atom_syms_[activeMolIdx_][atom->getIdx()].first.empty()) {
      // go with perpendicular to bond.  This is mostly to avoid getting
      // a zero at the end of a bond to carbon, which looks like a black
      // oxygen atom in the default font in SVG and PNG.
      ret_vec.x = bond_vecs[0].y;
      ret_vec.y = -bond_vecs[0].x;
    } else {
      // go opposite end
      ret_vec = -bond_vecs[0];
    }
  } else if (bond_vecs.size() == 2) {
    ret_vec = bond_vecs[0] + bond_vecs[1];
    if (ret_vec.lengthSq() > 1.0e-6) {
      if (!atom->getNumImplicitHs() || atom->getAtomicNum() == 6) {
        // prefer outside the angle, unless there are Hs that will be in
        // the way, probably.
        ret_vec *= -1.0;
      }
    } else {
      // it must be a -# or == or some such.  Take perpendicular to
      // one of them
      ret_vec.x = -bond_vecs.front().y;
      ret_vec.y = bond_vecs.front().x;
      ret_vec.normalize();
    }
  } else {
    // just take 2 that are probably adjacent
    double discrim = 4.0 * M_PI / bond_vecs.size();
    for (size_t i = 0; i < bond_vecs.size() - 1; ++i) {
      for (size_t j = i + 1; j < bond_vecs.size(); ++j) {
        double ang = acos(bond_vecs[i].dotProduct(bond_vecs[j]));
        if (ang < discrim) {
          ret_vec = bond_vecs[i] + bond_vecs[j];
          ret_vec.normalize();
          discrim = -1.0;
          break;
        }
      }
    }
    if (discrim > 0.0) {
      ret_vec = bond_vecs[0] + bond_vecs[1];
      ret_vec *= -1.0;
    }
  }

  // start angle is the angle between ret_vec and the x axis
  return atan2(ret_vec.y, ret_vec.x);
}

// ****************************************************************************
bool MolDraw2D::doesAtomNoteClash(
    StringRect &note_rect, const vector<std::shared_ptr<StringRect>> &rects,
    const ROMol &mol, unsigned int atom_idx) {
  auto atom = mol.getAtomWithIdx(atom_idx);

  note_rect.clash_score_ = 0;
  if (doesNoteClashNbourBonds(note_rect, rects, mol, atom)) {
    return true;
  }
  note_rect.clash_score_ = 1;
  if (doesNoteClashAtomLabels(note_rect, rects, mol, atom_idx)) {
    return true;
  }
  note_rect.clash_score_ = 2;
  if (doesNoteClashOtherNotes(note_rect, rects)) {
    return true;
  }
  note_rect.clash_score_ = 3;
  return false;
}

// ****************************************************************************
bool MolDraw2D::doesBondNoteClash(
    StringRect &note_rect, const vector<std::shared_ptr<StringRect>> &rects,
    const ROMol &mol, const Bond *bond) {
  note_rect.clash_score_ = 0;
  string note = bond->getProp<string>(common_properties::bondNote);
  if (doesNoteClashNbourBonds(note_rect, rects, mol, bond->getBeginAtom())) {
    return true;
  }
  note_rect.clash_score_ = 1;
  unsigned int atom_idx = bond->getBeginAtomIdx();
  if (doesNoteClashAtomLabels(note_rect, rects, mol, atom_idx)) {
    return true;
  }
  note_rect.clash_score_ = 2;
  if (doesNoteClashOtherNotes(note_rect, rects)) {
    return true;
  }
  note_rect.clash_score_ = 3;
  return false;
}

// ****************************************************************************
bool MolDraw2D::doesNoteClashNbourBonds(
    const StringRect &note_rect,
    const vector<std::shared_ptr<StringRect>> &rects, const ROMol &mol,
    const Atom *atom) const {
  double double_bond_offset = -1.0;
  Point2D const &at2_dcds =
      getDrawCoords(at_cds_[activeMolIdx_][atom->getIdx()]);

  double line_width = lineWidth() * scale() * 0.02;
  for (const auto &nbr : make_iterator_range(mol.getAtomNeighbors(atom))) {
    Point2D const &at1_dcds = getDrawCoords(at_cds_[activeMolIdx_][nbr]);
    if (text_drawer_->doesLineIntersect(rects, note_rect.trans_, at1_dcds,
                                        at2_dcds, line_width)) {
      return true;
    }
    // now see about clashing with other lines if not single
    auto bond = mol.getBondBetweenAtoms(atom->getIdx(), nbr);
    Bond::BondType bt = bond->getBondType();
    if (bt == Bond::SINGLE) {
      continue;
    }

    if (double_bond_offset < 0.0) {
      double_bond_offset = options_.multipleBondOffset;
      // mol files from, for example, Marvin use a bond length of 1 for just
      // about everything. When this is the case, the default multipleBondOffset
      // is just too much, so scale it back.
      if ((at1_dcds - at2_dcds).lengthSq() < 1.4 * scale()) {
        double_bond_offset *= 0.6;
      }
    }
    if (bt == Bond::DOUBLE || bt == Bond::AROMATIC || bt == Bond::TRIPLE) {
      Point2D l1s, l1f, l2s, l2f;
      if (bt == Bond::DOUBLE || bt == Bond::AROMATIC) {
        // use the atom coords for this ot make sure the perp goes the
        // correct way (y coordinate issue).
        calcDoubleBondLines(
            mol, double_bond_offset, bond, at_cds_[activeMolIdx_][nbr],
            at_cds_[activeMolIdx_][atom->getIdx()], l1s, l1f, l2s, l2f);
      } else {
        calcTripleBondLines(
            double_bond_offset, bond, at_cds_[activeMolIdx_][nbr],
            at_cds_[activeMolIdx_][atom->getIdx()], l1s, l1f, l2s, l2f);
      }
      l1s = getDrawCoords(l1s);
      l1f = getDrawCoords(l1f);
      l2s = getDrawCoords(l2s);
      l2f = getDrawCoords(l2f);

      if (text_drawer_->doesLineIntersect(rects, note_rect.trans_, l1s, l1f,
                                          line_width) ||
          text_drawer_->doesLineIntersect(rects, note_rect.trans_, l2s, l2f,
                                          line_width)) {
        return true;
      }
    }
  }

  return false;
}

// ****************************************************************************
bool MolDraw2D::doesNoteClashAtomLabels(
    const StringRect &note_rect,
    const vector<std::shared_ptr<StringRect>> &rects, const ROMol &mol,
    unsigned int atom_idx) const {
  // try the atom_idx first as it's the most likely clash
  Point2D draw_cds = getDrawCoords(atom_idx);
  if (text_drawer_->doesStringIntersect(
          rects, note_rect.trans_, atom_syms_[activeMolIdx_][atom_idx].first,
          atom_syms_[activeMolIdx_][atom_idx].second, draw_cds)) {
    return true;
  }
  // if it's cluttered, it might clash with other labels.
  for (auto atom : mol.atoms()) {
    if (atom_idx == atom->getIdx()) {
      continue;
    }
    const auto &atsym = atom_syms_[activeMolIdx_][atom->getIdx()];
    if (atsym.first.empty()) {
      continue;
    }
    draw_cds = getDrawCoords(atom->getIdx());
    if (text_drawer_->doesStringIntersect(rects, note_rect.trans_, atsym.first,
                                          atsym.second, draw_cds)) {
      return true;
    }
  }

  return false;
}

// ****************************************************************************
bool MolDraw2D::doesNoteClashOtherNotes(
    const StringRect &note_rect,
    const vector<std::shared_ptr<StringRect>> &rects) const {
  for (auto const &annot : annotations_[activeMolIdx_]) {
    if (text_drawer_->doesRectIntersect(rects, note_rect.trans_, annot.rect_)) {
      return true;
    }
  }
  return false;
}

// ****************************************************************************
// calculate normalised perpendicular to vector between two coords
Point2D MolDraw2D::calcPerpendicular(const Point2D &cds1,
                                     const Point2D &cds2) const {
  double bv[2] = {cds1.x - cds2.x, cds1.y - cds2.y};
  double perp[2] = {-bv[1], bv[0]};
  double perp_len = sqrt(perp[0] * perp[0] + perp[1] * perp[1]);
  perp[0] /= perp_len;
  perp[1] /= perp_len;

  return Point2D(perp[0], perp[1]);
}

// ****************************************************************************
void MolDraw2D::calcDoubleBondLines(const ROMol &mol, double offset,
                                    const Bond *bond, const Point2D &at1_cds,
                                    const Point2D &at2_cds, Point2D &l1s,
                                    Point2D &l1f, Point2D &l2s,
                                    Point2D &l2f) const {
  // the percent shorter that the extra bonds in a double bond are
  const double multipleBondTruncation = 0.15;
  Atom *at1 = bond->getBeginAtom();
  Atom *at2 = bond->getEndAtom();
  Point2D perp;
  if (1 == at1->getDegree() || 1 == at2->getDegree() || isLinearAtom(*at1) ||
      isLinearAtom(*at2)) {
    perp = calcPerpendicular(at1_cds, at2_cds) * offset;
    l1s = at1_cds + perp;
    l1f = at2_cds + perp;
    l2s = at1_cds - perp;
    l2f = at2_cds - perp;
  } else if ((Bond::EITHERDOUBLE == bond->getBondDir()) ||
             (Bond::STEREOANY == bond->getStereo())) {
    // crossed bond
    perp = calcPerpendicular(at1_cds, at2_cds) * offset;
    l1s = at1_cds + perp;
    l1f = at2_cds - perp;
    l2s = at1_cds - perp;
    l2f = at2_cds + perp;
  } else {
    l1s = at1_cds;
    l1f = at2_cds;
    offset *= 2.0;
    if (mol.getRingInfo()->numBondRings(bond->getIdx())) {
      // in a ring, we need to draw the bond inside the ring
      perp = bondInsideRing(mol, bond, at1_cds, at2_cds);
    } else {
      perp = bondInsideDoubleBond(mol, bond);
    }
    Point2D bv = at1_cds - at2_cds;
    l2s = at1_cds - bv * multipleBondTruncation + perp * offset;
    l2f = at2_cds + bv * multipleBondTruncation + perp * offset;
  }
}

// ****************************************************************************
bool MolDraw2D::isLinearAtom(const Atom &atom) const {
  if (atom.getDegree() == 2) {
    Point2D bond_vecs[2];
    Bond::BondType bts[2];
    Point2D const &at_cds = at_cds_[activeMolIdx_][atom.getIdx()];
    ROMol const &mol = atom.getOwningMol();
    int i = 0;
    for (const auto &nbr : make_iterator_range(mol.getAtomNeighbors(&atom))) {
      Point2D bond_vec = at_cds.directionVector(at_cds_[activeMolIdx_][nbr]);
      bond_vec.normalize();
      bond_vecs[i] = bond_vec;
      bts[i] = mol.getBondBetweenAtoms(atom.getIdx(), nbr)->getBondType();
      ++i;
    }
    return (bts[0] == bts[1] && bond_vecs[0].dotProduct(bond_vecs[1]) < -0.95);
  }
  return false;
}

// ****************************************************************************
void MolDraw2D::calcTripleBondLines(double offset, const Bond *bond,
                                    const Point2D &at1_cds,
                                    const Point2D &at2_cds, Point2D &l1s,
                                    Point2D &l1f, Point2D &l2s,
                                    Point2D &l2f) const {
  // the percent shorter that the extra bonds in a double bond are
  const double multipleBondTruncation = 0.15;

  Atom *at1 = bond->getBeginAtom();
  Atom *at2 = bond->getEndAtom();

  // 2 lines, a bit shorter and offset on the perpendicular
  double dbo = 2.0 * offset;
  Point2D perp = calcPerpendicular(at1_cds, at2_cds);
  double end1_trunc = 1 == at1->getDegree() ? 0.0 : multipleBondTruncation;
  double end2_trunc = 1 == at2->getDegree() ? 0.0 : multipleBondTruncation;
  Point2D bv = at1_cds - at2_cds;
  l1s = at1_cds - (bv * end1_trunc) + perp * dbo;
  l1f = at2_cds + (bv * end2_trunc) + perp * dbo;
  l2s = at1_cds - (bv * end1_trunc) - perp * dbo;
  l2f = at2_cds + (bv * end2_trunc) - perp * dbo;
}

// ****************************************************************************
double MolDraw2D::getDrawLineWidth() const {
  double width = lineWidth();
  // This works fairly well for SVG and Cairo. 0.02 is picked by eye
  if (drawOptions().scaleBondWidth) {
    width *= scale() * 0.02;
    if (width < 0.0) {
      width = 0.0;
    }
  }
  return width;
}

// ****************************************************************************
// cds1 and cds2 are 2 atoms in a ring.  Returns the perpendicular pointing
// into the ring
Point2D MolDraw2D::bondInsideRing(const ROMol &mol, const Bond *bond,
                                  const Point2D &cds1,
                                  const Point2D &cds2) const {
  vector<size_t> bond_in_rings;
  auto bond_rings = mol.getRingInfo()->bondRings();
  for (size_t i = 0; i < bond_rings.size(); ++i) {
    if (find(bond_rings[i].begin(), bond_rings[i].end(), bond->getIdx()) !=
        bond_rings[i].end()) {
      bond_in_rings.push_back(i);
    }
  }

  // find another bond in the ring connected to bond, use the
  // other end of it as the 3rd atom.
  auto calc_perp = [&](const Bond *bond, const INT_VECT &ring) -> Point2D * {
    Atom *bgn_atom = bond->getBeginAtom();
    for (const auto &nbri2 : make_iterator_range(mol.getAtomBonds(bgn_atom))) {
      const Bond *bond2 = mol[nbri2];
      if (bond2 == bond) {
        continue;
      }
      if (find(ring.begin(), ring.end(), bond2->getIdx()) != ring.end()) {
        int atom3 = bond2->getOtherAtomIdx(bond->getBeginAtomIdx());
        Point2D *ret = new Point2D;
        *ret =
            calcInnerPerpendicular(cds1, cds2, at_cds_[activeMolIdx_][atom3]);
        return ret;
      }
    }
    return nullptr;
  };

  if (bond_in_rings.size() > 1) {
    // bond is in more than 1 ring.  Choose one that is the same aromaticity
    // as the bond, so that if bond is aromatic, the double bond is inside
    // the aromatic ring.  This is important for morphine, for example,
    // where there are fused aromatic and aliphatic rings.
    // morphine: CN1CC[C@]23c4c5ccc(O)c4O[C@H]2[C@@H](O)C=C[C@H]3[C@H]1C5
    for (size_t i = 0; i < bond_in_rings.size(); ++i) {
      auto ring = bond_rings[bond_in_rings[i]];
      bool ring_ok = true;
      for (auto bond_idx : ring) {
        const Bond *bond2 = mol.getBondWithIdx(bond_idx);
        if (bond->getIsAromatic() != bond2->getIsAromatic()) {
          ring_ok = false;
          break;
        }
      }
      if (!ring_ok) {
        continue;
      }
      Point2D *ret = calc_perp(bond, ring);
      if (ret) {
        Point2D real_ret(*ret);
        delete ret;
        return real_ret;
      }
    }
  }

  // either bond is in 1 ring, or we couldn't decide above, so just use the
  // first one
  auto ring = bond_rings[bond_in_rings.front()];
  Point2D *ret = calc_perp(bond, ring);
  if (ret) {
    Point2D real_ret(*ret);
    delete ret;
    return real_ret;
  }

  // failsafe that it will hopefully never see.
  return calcPerpendicular(cds1, cds2);
}

// ****************************************************************************
// cds1 and cds2 are 2 atoms in a chain double bond.  Returns the
// perpendicular pointing into the inside of the bond
Point2D MolDraw2D::bondInsideDoubleBond(const ROMol &mol,
                                        const Bond *bond) const {
  // a chain double bond, where it looks nicer IMO if the 2nd line is inside
  // the angle of outgoing bond. Unless it's an allene, where nothing
  // looks great.
  const Atom *at1 = bond->getBeginAtom();
  const Atom *at2 = bond->getEndAtom();
  const Atom *bond_atom, *end_atom;
  if (at1->getDegree() > 1) {
    bond_atom = at1;
    end_atom = at2;
  } else {
    bond_atom = at2;
    end_atom = at1;
  }
  int at3 = -1;  // to stop the compiler whinging.
  for (const auto &nbri2 : make_iterator_range(mol.getAtomBonds(bond_atom))) {
    const Bond *bond2 = mol[nbri2];
    if (bond != bond2) {
      at3 = bond2->getOtherAtomIdx(bond_atom->getIdx());
      break;
    }
  }

  return calcInnerPerpendicular(at_cds_[activeMolIdx_][end_atom->getIdx()],
                                at_cds_[activeMolIdx_][bond_atom->getIdx()],
                                at_cds_[activeMolIdx_][at3]);
}

// ****************************************************************************
// calculate normalised perpendicular to vector between two coords, such that
// it's inside the angle made between (1 and 2) and (2 and 3).
Point2D MolDraw2D::calcInnerPerpendicular(const Point2D &cds1,
                                          const Point2D &cds2,
                                          const Point2D &cds3) const {
  Point2D perp = calcPerpendicular(cds1, cds2);
  double v1[2] = {cds1.x - cds2.x, cds1.y - cds2.y};
  double v2[2] = {cds2.x - cds3.x, cds2.y - cds3.y};
  double obv[2] = {v1[0] - v2[0], v1[1] - v2[1]};

  // if dot product of centre_dir and perp < 0.0, they're pointing in opposite
  // directions, so reverse perp
  if (obv[0] * perp.x + obv[1] * perp.y < 0.0) {
    perp.x *= -1.0;
    perp.y *= -1.0;
  }

  return perp;
}

// ****************************************************************************
// take the coords for atnum, with neighbour nbr_cds, and move cds out to
// accommodate the label associated with it.
void MolDraw2D::adjustBondEndForLabel(int atnum, const Point2D &nbr_cds,
                                      Point2D &cds) const {
  if (atom_syms_[activeMolIdx_][atnum].first.empty()) {
    return;
  }

  Point2D draw_cds = getDrawCoords(cds);
  Point2D nbr_draw_cds = getDrawCoords(nbr_cds);

  text_drawer_->adjustLineForString(atom_syms_[activeMolIdx_][atnum].first,
                                    atom_syms_[activeMolIdx_][atnum].second,
                                    nbr_draw_cds, draw_cds);

  cds = getAtomCoords(make_pair(draw_cds.x, draw_cds.y));

  if (drawOptions().additionalAtomLabelPadding > 0.0) {
    // directionVector is normalised.
    Point2D bond =
        cds.directionVector(nbr_cds) * drawOptions().additionalAtomLabelPadding;
    cds += bond;
  }
}

// ****************************************************************************
pair<string, OrientType> MolDraw2D::getAtomSymbolAndOrientation(
    const Atom &atom) const {
  OrientType orient = getAtomOrientation(atom);
  string symbol = getAtomSymbol(atom, orient);

  return std::make_pair(symbol, orient);
}

// ****************************************************************************
string MolDraw2D::getAtomSymbol(const RDKit::Atom &atom,
                                OrientType orientation) const {
  // adds XML-like annotation for super- and sub-script, in the same manner
  // as MolDrawing.py. My first thought was for a LaTeX-like system,
  // obviously...

  string symbol;
  bool literal_symbol = true;
  unsigned int iso = atom.getIsotope();
  if (drawOptions().atomLabels.find(atom.getIdx()) !=
      drawOptions().atomLabels.end()) {
    // specified labels are trump: no matter what else happens we will show
    // them.
    symbol = drawOptions().atomLabels.find(atom.getIdx())->second;
  } else if (atom.hasProp(common_properties::_displayLabel) ||
             atom.hasProp(common_properties::_displayLabelW)) {
    // logic here: if either _displayLabel or _displayLabelW is set, we will
    // definitely use one of those. if only one is set, we'll use that one if
    // both are set and the orientation is W then we'll use _displayLabelW,
    // otherwise _displayLabel

    std::string lbl;
    std::string lblw;
    atom.getPropIfPresent(common_properties::_displayLabel, lbl);
    atom.getPropIfPresent(common_properties::_displayLabelW, lblw);
    if (lbl.empty()) {
      lbl = lblw;
    }
    if (orientation == OrientType::W && !lblw.empty()) {
      symbol = lblw;
    } else {
      symbol = lbl;
    }
  } else if (atom.hasProp(common_properties::atomLabel)) {
    symbol = atom.getProp<std::string>(common_properties::atomLabel);
  } else if (drawOptions().dummiesAreAttachments && atom.getAtomicNum() == 0 &&
             atom.getDegree() == 1) {
    symbol = "";
    literal_symbol = false;
  } else if (isComplexQuery(&atom)) {
    symbol = "?";
  } else if (drawOptions().atomLabelDeuteriumTritium &&
             atom.getAtomicNum() == 1 && (iso == 2 || iso == 3)) {
    symbol = ((iso == 2) ? "D" : "T");
    iso = 0;
  } else {
    literal_symbol = false;
    std::vector<std::string> preText, postText;

    // first thing after the symbol is the atom map
    if (atom.hasProp("molAtomMapNumber")) {
      string map_num = "";
      atom.getProp("molAtomMapNumber", map_num);
      postText.push_back(std::string(":") + map_num);
    }

    if (0 != atom.getFormalCharge()) {
      // charge always comes post the symbol
      int ichg = atom.getFormalCharge();
      string sgn = ichg > 0 ? string("+") : string("-");
      ichg = abs(ichg);
      if (ichg > 1) {
        sgn = std::to_string(ichg) + sgn;
      }
      // put the charge as a superscript
      postText.push_back(string("<sup>") + sgn + string("</sup>"));
    }

    int num_h = (atom.getAtomicNum() == 6 && atom.getDegree() > 0)
                    ? 0
                    : atom.getTotalNumHs();  // FIX: still not quite right

    if (drawOptions().explicitMethyl && atom.getAtomicNum() == 6 &&
        atom.getDegree() == 1) {
      symbol += atom.getSymbol();
      num_h = atom.getTotalNumHs();
    }

    if (num_h > 0 && !atom.hasQuery()) {
      // the H text comes after the atomic symbol
      std::string h = "H";
      if (num_h > 1) {
        // put the number as a subscript
        h += string("<sub>") + std::to_string(num_h) + string("</sub>");
      }
      postText.push_back(h);
    }

    if (0 != iso) {
      // isotope always comes before the symbol
      preText.push_back(std::string("<sup>") + std::to_string(iso) +
                        std::string("</sup>"));
    }

    symbol = "";
    for (const std::string &se : preText) {
      symbol += se;
    }

    // allenes need a C, but extend to any atom with degree 2 and both
    // bonds in a line.
    if (isLinearAtom(atom) ||
        (atom.getAtomicNum() != 6 || atom.getDegree() == 0 || preText.size() ||
         postText.size())) {
      symbol += atom.getSymbol();
    }
    for (const std::string &se : postText) {
      symbol += se;
    }
  }

  if (literal_symbol && !symbol.empty()) {
    symbol = "<lit>" + symbol + "</lit>";
  }
  // cout << "Atom symbol " << atom.getIdx() << " : " << symbol << endl;
  return symbol;
}  // namespace RDKit

// ****************************************************************************
OrientType MolDraw2D::getAtomOrientation(const RDKit::Atom &atom) const {
  // cout << "Atomic " << atom.getAtomicNum() << " degree : "
  //      << atom.getDegree() << " : " << atom.getTotalNumHs() << endl;
  // anything with a slope of more than 70 degrees is vertical. This way,
  // the NH in an indole is vertical as RDKit lays it out normally (72ish
  // degrees) but the 2 amino groups of c1ccccc1C1CCC(N)(N)CC1 are E and W
  // when they are drawn at the bottom of the molecule.
  static const double VERT_SLOPE = tan(70.0 * M_PI / 180.0);

  auto mol = atom.getOwningMol();
  const Point2D &at1_cds = at_cds_[activeMolIdx_][atom.getIdx()];
  Point2D nbr_sum(0.0, 0.0);
  // cout << "Nbours for atom : " << at1->getIdx() << endl;
  for (const auto &nbri : make_iterator_range(mol.getAtomBonds(&atom))) {
    const Bond *bond = mol[nbri];
    const Point2D &at2_cds =
        at_cds_[activeMolIdx_][bond->getOtherAtomIdx(atom.getIdx())];
    nbr_sum += at2_cds - at1_cds;
  }

  OrientType orient = OrientType::C;
  if (atom.getDegree()) {
    double islope = 1000.0;
    if (fabs(nbr_sum.x) > 1.0e-4) {
      islope = nbr_sum.y / nbr_sum.x;
    }
    if (fabs(islope) <= VERT_SLOPE) {
      if (nbr_sum.x > 0.0) {
        orient = OrientType::W;
      } else {
        orient = OrientType::E;
      }
    } else {
      if (nbr_sum.y > 0.0) {
        orient = OrientType::N;
      } else {
        orient = OrientType::S;
      }
    }
    // atoms of single degree should always be either W or E, never N or S.  If
    // either of the latter, make it E if the slope is close to vertical,
    // otherwise have it either as required.
    if (orient == OrientType::N || orient == OrientType::S) {
      if (atom.getDegree() == 1) {
        if (fabs(islope) > VERT_SLOPE) {
          orient = OrientType::E;
        } else {
          if (nbr_sum.x > 0.0) {
            orient = OrientType::W;
          } else {
            orient = OrientType::E;
          }
        }
      } else if (atom.getDegree() == 3) {
        // Atoms of degree 3 can sometimes have a bond pointing down with S
        // orientation or up with N orientation, which puts the H on the bond.
        auto mol = atom.getOwningMol();
        const Point2D &at1_cds = at_cds_[activeMolIdx_][atom.getIdx()];
        for (const auto &nbri : make_iterator_range(mol.getAtomBonds(&atom))) {
          const Bond *bond = mol[nbri];
          const Point2D &at2_cds =
              at_cds_[activeMolIdx_][bond->getOtherAtomIdx(atom.getIdx())];
          Point2D bond_vec = at2_cds - at1_cds;
          double ang = atan(bond_vec.y / bond_vec.x) * 180.0 / M_PI;
          if (ang > 80.0 && ang < 100.0 && orient == OrientType::S) {
            orient = OrientType::N;
            break;
          } else if (ang < -80.0 && ang > -100.0 && orient == OrientType::N) {
            orient = OrientType::S;
            break;
          }
        }
      }
    }
  } else {
    // last check: degree zero atoms from the last three periods should have
    // the Hs first
    static int HsListedFirstSrc[] = {8, 9, 16, 17, 34, 35, 52, 53, 84, 85};
    std::vector<int> HsListedFirst(
        HsListedFirstSrc,
        HsListedFirstSrc + sizeof(HsListedFirstSrc) / sizeof(int));
    if (std::find(HsListedFirst.begin(), HsListedFirst.end(),
                  atom.getAtomicNum()) != HsListedFirst.end()) {
      orient = OrientType::W;
    } else {
      orient = OrientType::E;
    }
  }

  return orient;
}

// ****************************************************************************
void MolDraw2D::adjustScaleForAtomLabels(
    const std::vector<int> *highlight_atoms,
    const map<int, double> *highlight_radii) {
  double x_max(x_min_ + x_range_), y_max(y_min_ + y_range_);

  for (size_t i = 0; i < atom_syms_[activeMolIdx_].size(); ++i) {
    if (!atom_syms_[activeMolIdx_][i].first.empty()) {
      double this_x_min, this_y_min, this_x_max, this_y_max;
      getStringExtremes(atom_syms_[activeMolIdx_][i].first,
                        atom_syms_[activeMolIdx_][i].second,
                        at_cds_[activeMolIdx_][i], this_x_min, this_y_min,
                        this_x_max, this_y_max);
      x_max = std::max(x_max, this_x_max);
      x_min_ = std::min(x_min_, this_x_min);
      y_max = std::max(y_max, this_y_max);
      y_min_ = std::min(y_min_, this_y_min);
    }
    if (highlight_atoms &&
        highlight_atoms->end() !=
            find(highlight_atoms->begin(), highlight_atoms->end(), i)) {
      Point2D centre;
      double xradius, yradius;
      // this involves a 2nd call to text_drawer_->getStringRect, but never mind
      calcLabelEllipse(i, highlight_radii, centre, xradius, yradius);
      double this_x_min = centre.x - xradius;
      double this_x_max = centre.x + xradius;
      double this_y_min = centre.y - yradius;
      double this_y_max = centre.y + yradius;
      x_max = std::max(x_max, this_x_max);
      x_min_ = std::min(x_min_, this_x_min);
      y_max = std::max(y_max, this_y_max);
      y_min_ = std::min(y_min_, this_y_min);
    }
  }

  x_range_ = max(x_max - x_min_, x_range_);
  y_range_ = max(y_max - y_min_, y_range_);
}

// ****************************************************************************
void MolDraw2D::adjustScaleForRadicals(const ROMol &mol) {
  if (scale() != text_drawer_->fontScale()) {
    // we've hit max or min font size, so re-compute radical rectangles as
    // they'll be too far from the character.
    radicals_[activeMolIdx_].clear();
    extractRadicals(mol);
  }
  double x_max(x_min_ + x_range_), y_max(y_min_ + y_range_);

  for (auto rad_pair : radicals_[activeMolIdx_]) {
    auto rad_rect = rad_pair.first;
    x_max = max(x_max, rad_rect->trans_.x + rad_rect->width_ / 2.0);
    y_max = max(y_max, rad_rect->trans_.y + rad_rect->height_ / 2.0);
    x_min_ = min(x_min_, rad_rect->trans_.x - rad_rect->width_ / 2.0);
    y_min_ = min(y_min_, rad_rect->trans_.y - rad_rect->height_ / 2.0);
  }

  x_range_ = max(x_max - x_min_, x_range_);
  y_range_ = max(y_max - y_min_, y_range_);
}

// ****************************************************************************
void MolDraw2D::adjustScaleForAnnotation(const vector<AnnotationType> &notes) {
  double x_max(x_min_ + x_range_), y_max(y_min_ + y_range_);

  for (auto const &pr : notes) {
    const auto &note_rect = pr.rect_;
    double this_x_max = note_rect.trans_.x + note_rect.width_ / 2.0;
    double this_x_min = note_rect.trans_.x - note_rect.width_ / 2.0;
    double this_y_max = note_rect.trans_.y + note_rect.height_ / 2.0;
    double this_y_min = note_rect.trans_.y - note_rect.height_ / 2.0;
    x_max = std::max(x_max, this_x_max);
    x_min_ = std::min(x_min_, this_x_min);
    y_max = std::max(y_max, this_y_max);
    y_min_ = std::min(y_min_, this_y_min);
  }
  x_range_ = max(x_max - x_min_, x_range_);
  y_range_ = max(y_max - y_min_, y_range_);
}

// ****************************************************************************
void MolDraw2D::drawTriangle(const Point2D &cds1, const Point2D &cds2,
                             const Point2D &cds3) {
  std::vector<Point2D> pts;
  if (!drawOptions().comicMode) {
    pts = {cds1, cds2, cds3};
  } else {
    auto lpts = MolDraw2D_detail::handdrawnLine(cds1, cds2, scale_);
    std::move(lpts.begin(), lpts.end(), std::back_inserter(pts));
    lpts = MolDraw2D_detail::handdrawnLine(cds2, cds3, scale_);
    std::move(lpts.begin(), lpts.end(), std::back_inserter(pts));
    lpts = MolDraw2D_detail::handdrawnLine(cds3, cds1, scale_);
    std::move(lpts.begin(), lpts.end(), std::back_inserter(pts));
  }
  drawPolygon(pts);
};

// ****************************************************************************
void MolDraw2D::drawArrow(const Point2D &arrowBegin, const Point2D &arrowEnd,
                          bool asPolygon, double frac, double angle) {
  Point2D delta = arrowBegin - arrowEnd;
  double cos_angle = std::cos(angle), sin_angle = std::sin(angle);

  Point2D p1 = arrowEnd;
  p1.x += frac * (delta.x * cos_angle + delta.y * sin_angle);
  p1.y += frac * (delta.y * cos_angle - delta.x * sin_angle);

  Point2D p2 = arrowEnd;
  p2.x += frac * (delta.x * cos_angle - delta.y * sin_angle);
  p2.y += frac * (delta.y * cos_angle + delta.x * sin_angle);

  drawLine(arrowBegin, arrowEnd);
  if (!asPolygon) {
    drawLine(arrowEnd, p1);
    drawLine(arrowEnd, p2);
  } else {
    std::vector<Point2D> pts = {p1, arrowEnd, p2};
    bool fps = fillPolys();
    setFillPolys(true);
    drawPolygon(pts);
    setFillPolys(fps);
  }
}

// ****************************************************************************
void MolDraw2D::tabulaRasa() {
  scale_ = 1.0;
  x_trans_ = y_trans_ = 0.0;
  x_offset_ = y_offset_ = 0;
  d_metadata.clear();
  d_numMetadataEntries = 0;
}

// ****************************************************************************
void MolDraw2D::drawEllipse(const Point2D &cds1, const Point2D &cds2) {
  std::vector<Point2D> pts;
  MolDraw2D_detail::arcPoints(cds1, cds2, pts, 0, 360);
  drawPolygon(pts);
}

// ****************************************************************************
void MolDraw2D::drawArc(const Point2D &centre, double radius, double ang1,
                        double ang2) {
  drawArc(centre, radius, radius, ang1, ang2);
}

// ****************************************************************************
void MolDraw2D::drawArc(const Point2D &centre, double xradius, double yradius,
                        double ang1, double ang2) {
  std::vector<Point2D> pts;
  // 5 degree increments should be plenty, as the circles are probably
  // going to be small.
  int num_steps = 1 + int((ang2 - ang1) / 5.0);
  double ang_incr = double((ang2 - ang1) / num_steps) * M_PI / 180.0;
  double start_ang_rads = ang2 * M_PI / 180.0;
  for (int i = 0; i <= num_steps; ++i) {
    double ang = start_ang_rads + double(i) * ang_incr;
    double x = centre.x + xradius * cos(ang);
    double y = centre.y + yradius * sin(ang);
    pts.emplace_back(Point2D(x, y));
  }

  if (fillPolys()) {
    // otherwise it draws an arc back to the pts.front() rather than filling
    // in the sector.
    pts.emplace_back(centre);
  }
  drawPolygon(pts);
}

// ****************************************************************************
void MolDraw2D::drawRect(const Point2D &cds1, const Point2D &cds2) {
  std::vector<Point2D> pts(4);
  pts[0] = cds1;
  pts[1] = Point2D(cds1.x, cds2.y);
  pts[2] = cds2;
  pts[3] = Point2D(cds2.x, cds1.y);
  // if fillPolys() is false, it doesn't close the polygon because of
  // its use for drawing filled or open ellipse segments.
  if (!fillPolys()) {
    pts.emplace_back(cds1);
  }
  drawPolygon(pts);
}

void MolDraw2D::drawWavyLine(const Point2D &cds1, const Point2D &cds2,
                             const DrawColour &col1, const DrawColour &col2,
                             unsigned int nSegments, double vertOffset) {
  RDUNUSED_PARAM(nSegments);
  RDUNUSED_PARAM(vertOffset);
  drawLine(cds1, cds2, col1, col2);
}

// ****************************************************************************
//  we draw the line at cds2, perpendicular to the line cds1-cds2
void MolDraw2D::drawAttachmentLine(const Point2D &cds1, const Point2D &cds2,
                                   const DrawColour &col, double len,
                                   unsigned int nSegments) {
  Point2D perp = calcPerpendicular(cds1, cds2);
  Point2D p1 = Point2D(cds2.x - perp.x * len / 2, cds2.y - perp.y * len / 2);
  Point2D p2 = Point2D(cds2.x + perp.x * len / 2, cds2.y + perp.y * len / 2);
  drawWavyLine(p1, p2, col, col, nSegments);
}

// ****************************************************************************
bool doLinesIntersect(const Point2D &l1s, const Point2D &l1f,
                      const Point2D &l2s, const Point2D &l2f, Point2D *ip) {
  // using spell from answer 2 of
  // https://stackoverflow.com/questions/563198/how-do-you-detect-where-two-line-segments-intersect
  double s1_x = l1f.x - l1s.x;
  double s1_y = l1f.y - l1s.y;
  double s2_x = l2f.x - l2s.x;
  double s2_y = l2f.y - l2s.y;

  double d = (-s2_x * s1_y + s1_x * s2_y);
  if (d == 0.0) {
    // parallel lines.
    return false;
  }
  double s, t;
  s = (-s1_y * (l1s.x - l2s.x) + s1_x * (l1s.y - l2s.y)) / d;
  t = (s2_x * (l1s.y - l2s.y) - s2_y * (l1s.x - l2s.x)) / d;

  if (s >= 0 && s <= 1 && t >= 0 && t <= 1) {
    if (ip) {
      ip->x = l1s.x + t * s1_x;
      ip->y = l1s.y + t * s1_y;
    }
    return true;
  }

  return false;
}

// ****************************************************************************
bool doesLineIntersectLabel(const Point2D &ls, const Point2D &lf,
                            const StringRect &lab_rect, double padding) {
  Point2D tl, tr, br, bl;
  lab_rect.calcCorners(tl, tr, br, bl, padding);

  // first check if line is completely inside label.  Unlikely, but who
  // knows?
  if (ls.x >= tl.x && ls.x <= br.x && lf.x >= tl.x && lf.x <= br.x &&
      ls.y <= tl.y && ls.y >= br.y && lf.y <= tl.y && lf.y >= br.y) {
    return true;
  }
  if (doLinesIntersect(ls, lf, tl, tr) || doLinesIntersect(ls, lf, tr, br) ||
      doLinesIntersect(ls, lf, br, bl) || doLinesIntersect(ls, lf, bl, tl)) {
    return true;
  }
  return false;
}

}  // namespace RDKit<|MERGE_RESOLUTION|>--- conflicted
+++ resolved
@@ -1333,17 +1333,14 @@
   extractAtomNotes(draw_mol);
   extractBondNotes(draw_mol);
   extractRadicals(draw_mol);
-<<<<<<< HEAD
-  extractSGroupData(draw_mol);
-=======
   if (activeMolIdx_ >= 0 &&
       post_shapes_.size() > static_cast<size_t>(activeMolIdx_) &&
       pre_shapes_.size() > static_cast<size_t>(activeMolIdx_)) {
     post_shapes_[activeMolIdx_].clear();
     pre_shapes_[activeMolIdx_].clear();
   }
+  extractSGroupData(draw_mol);
   extractVariableBonds(draw_mol);
->>>>>>> 8527f0bf
   extractBrackets(draw_mol);
 
   if (!activeMolIdx_ && needs_scale_) {
@@ -2217,7 +2214,6 @@
 }
 
 // ****************************************************************************
-<<<<<<< HEAD
 void MolDraw2D::extractSGroupData(const ROMol &mol) {
   PRECONDITION(activeMolIdx_ >= 0, "no mol id");
   PRECONDITION(static_cast<int>(annotations_.size()) > activeMolIdx_,
@@ -2295,7 +2291,12 @@
         // looks like everybody renders these left justified
         annot.align_ = TextAlignType::START;
         annotations_[activeMolIdx_].push_back(annot);
-=======
+      }
+    }
+  }
+}
+
+// ****************************************************************************
 void MolDraw2D::extractVariableBonds(const ROMol &mol) {
   PRECONDITION(activeMolIdx_ >= 0, "no mol id");
   PRECONDITION(static_cast<int>(pre_shapes_.size()) > activeMolIdx_,
@@ -2351,7 +2352,6 @@
       if (!bond->getBeginAtom()->getAtomicNum()) {
         atom_syms_[activeMolIdx_][bond->getBeginAtomIdx()] =
             std::make_pair("", OrientType::C);
->>>>>>> 8527f0bf
       }
     }
   }
